import sys
import warnings
from bisect import bisect_left, bisect_right
from typing import List

import dask
import dask.array as da
import numba
import numpy as np
import pandas as pd
import plotly.express as px
import xarray as xr

import malariagen_data  # used for .__version__

from .anoph import base_params
from .anopheles import AnophelesDataResource
from .util import (
    DIM_SAMPLE,
    DIM_VARIANT,
    Region,
    init_zarr_store,
    parse_multi_region,
    region_str,
    simple_xarray_concat,
)

# silence dask performance warnings
dask.config.set(**{"array.slicing.split_large_chunks": False})  # type: ignore

MAJOR_VERSION_NUMBER = 3
MAJOR_VERSION_PATH = "v3"
CONFIG_PATH = "v3-config.json"
GCS_URL = "gs://vo_agam_release/"
DEFAULT_MAX_COVERAGE_VARIANCE = 0.2
PCA_RESULTS_CACHE_NAME = "ag3_pca_v1"
FST_GWSS_CACHE_NAME = "ag3_fst_gwss_v1"
H12_CALIBRATION_CACHE_NAME = "ag3_h12_calibration_v1"
H12_GWSS_CACHE_NAME = "ag3_h12_gwss_v1"
G123_CALIBRATION_CACHE_NAME = "ag3_g123_calibration_v1"
G123_GWSS_CACHE_NAME = "ag3_g123_gwss_v1"
H1X_GWSS_CACHE_NAME = "ag3_h1x_gwss_v1"
IHS_GWSS_CACHE_NAME = "ag3_ihs_gwss_v1"


def _setup_aim_palettes():
    # Set up default AIMs color palettes.
    colors = px.colors.qualitative.T10
    color_gambcolu = colors[6]
    color_gambcolu_arab_het = colors[5]
    color_arab = colors[4]
    color_gamb = colors[0]
    color_gamb_colu_het = colors[5]
    color_colu = colors[2]
    color_missing = "white"
    aim_palettes = {
        "gambcolu_vs_arab": (
            color_missing,
            color_gambcolu,
            color_gambcolu_arab_het,
            color_arab,
        ),
        "gamb_vs_colu": (
            color_missing,
            color_gamb,
            color_gamb_colu_het,
            color_colu,
        ),
    }
    return aim_palettes


AIM_PALETTES = _setup_aim_palettes()


class Ag3(AnophelesDataResource):
    """Provides access to data from Ag3.x releases.

    Parameters
    ----------
    url : str
        Base path to data. Give "gs://vo_agam_release/" to use Google Cloud
        Storage, or a local path on your file system if data have been
        downloaded.
    cohorts_analysis : str
        Cohort analysis version.
    species_analysis : {"aim_20200422", "pca_20200422"}, optional
        Species analysis version.
    site_filters_analysis : str, optional
        Site filters analysis version.
    bokeh_output_notebook : bool, optional
        If True (default), configure bokeh to output plots to the notebook.
    results_cache : str, optional
        Path to directory on local file system to save results.
    log : str or stream, optional
        File path or stream output for logging messages.
    debug : bool, optional
        Set to True to enable debug level logging.
    show_progress : bool, optional
        If True, show a progress bar during longer-running computations.
    check_location : bool, optional
        If True, use ipinfo to check the location of the client system.
    **kwargs
        Passed through to fsspec when setting up file system access.

    Examples
    --------
    Access data from Google Cloud Storage (default):

        >>> import malariagen_data
        >>> ag3 = malariagen_data.Ag3()

    Access data downloaded to a local file system:

        >>> ag3 = malariagen_data.Ag3("/local/path/to/vo_agam_release/")

    Access data from Google Cloud Storage, with caching on the local file system
    in a directory named "gcs_cache":

        >>> ag3 = malariagen_data.Ag3(
        ...     "simplecache::gs://vo_agam_release",
        ...     simplecache=dict(cache_storage="gcs_cache"),
        ... )

    Set up caching of some longer-running computations on the local file system,
    in a directory named "results_cache":

        >>> ag3 = malariagen_data.Ag3(results_cache="results_cache")

    """

    virtual_contigs = "2RL", "3RL"
    _pca_results_cache_name = PCA_RESULTS_CACHE_NAME
    _fst_gwss_results_cache_name = FST_GWSS_CACHE_NAME
    _h12_calibration_cache_name = H12_CALIBRATION_CACHE_NAME
    _h12_gwss_cache_name = H12_GWSS_CACHE_NAME
    _g123_gwss_cache_name = G123_GWSS_CACHE_NAME
    _g123_calibration_cache_name = G123_CALIBRATION_CACHE_NAME
    _h1x_gwss_cache_name = H1X_GWSS_CACHE_NAME
    _ihs_gwss_cache_name = IHS_GWSS_CACHE_NAME

    def __init__(
        self,
        url=GCS_URL,
        bokeh_output_notebook=True,
        results_cache=None,
        log=sys.stdout,
        debug=False,
        show_progress=True,
        check_location=True,
        cohorts_analysis=None,
        aim_analysis=None,
        site_filters_analysis=None,
        pre=False,
        **storage_options,  # used by fsspec via init_filesystem()
    ):
        super().__init__(
            url=url,
            config_path=CONFIG_PATH,
            cohorts_analysis=cohorts_analysis,
            aim_analysis=aim_analysis,
            aim_metadata_dtype={
                "aim_species_fraction_arab": "float64",
                "aim_species_fraction_colu": "float64",
                "aim_species_fraction_colu_no2l": "float64",
                "aim_species_gambcolu_arabiensis": object,
                "aim_species_gambiae_coluzzii": object,
                "aim_species": object,
            },
            aim_ids=("gambcolu_vs_arab", "gamb_vs_colu"),
            aim_palettes=AIM_PALETTES,
            site_filters_analysis=site_filters_analysis,
            default_site_mask="gamb_colu_arab",
            default_phasing_analysis="gamb_colu_arab",
            bokeh_output_notebook=bokeh_output_notebook,
            results_cache=results_cache,
            log=log,
            debug=debug,
            show_progress=show_progress,
            check_location=check_location,
            pre=pre,
            gcs_url=GCS_URL,
            major_version_number=MAJOR_VERSION_NUMBER,
            major_version_path=MAJOR_VERSION_PATH,
            gff_gene_type="gene",
            gff_default_attributes=("ID", "Parent", "Name", "description"),
            storage_options=storage_options,  # used by fsspec via init_filesystem()
        )

        # set up caches
        self._cache_cross_metadata = None
<<<<<<< HEAD
        self._cache_aim_variants = dict()
=======
        self._cache_cnv_hmm = dict()
        self._cache_cnv_coverage_calls = dict()
        self._cache_cnv_discordant_read_calls = dict()
>>>>>>> aea9c90e

    @property
    def v3_wild(self):
        """Legacy, convenience property to access sample sets from the
        3.0 release, excluding the lab crosses."""
        return [
            x
            for x in self.sample_sets(release="3.0")["sample_set"].tolist()
            if x != "AG1000G-X"
        ]

    @staticmethod
    def _setup_taxon_colors(plot_kwargs=None):
        import plotly.express as px

        if plot_kwargs is None:
            plot_kwargs = dict()
        taxon_palette = px.colors.qualitative.Plotly
        taxon_color_map = {
            "gambiae": taxon_palette[0],
            "coluzzii": taxon_palette[1],
            "arabiensis": taxon_palette[2],
            "gcx1": taxon_palette[3],
            "gcx2": taxon_palette[4],
            "gcx3": taxon_palette[5],
            "intermediate_gambiae_coluzzii": taxon_palette[6],
            "intermediate_arabiensis_gambiae": taxon_palette[7],
        }
        plot_kwargs.setdefault("color_discrete_map", taxon_color_map)
        plot_kwargs.setdefault(
            "category_orders", {"taxon": list(taxon_color_map.keys())}
        )
        return plot_kwargs

    def __repr__(self):
        text = (
            f"<MalariaGEN Ag3 API client>\n"
            f"Storage URL             : {self._url}\n"
            f"Data releases available : {', '.join(self.releases)}\n"
            f"Results cache           : {self._results_cache}\n"
            f"Cohorts analysis        : {self._cohorts_analysis}\n"
            f"AIM analysis            : {self._aim_analysis}\n"
            f"Site filters analysis   : {self._site_filters_analysis}\n"
            f"Software version        : malariagen_data {malariagen_data.__version__}\n"
            f"Client location         : {self.client_location}\n"
            f"---\n"
            f"Please note that data are subject to terms of use,\n"
            f"for more information see https://www.malariagen.net/data\n"
            f"or contact data@malariagen.net. For API documentation see \n"
            f"https://malariagen.github.io/vector-data/ag3/api.html"
        )
        return text

    def _repr_html_(self):
        html = f"""
            <table class="malariagen-ag3">
                <thead>
                    <tr>
                        <th style="text-align: left" colspan="2">MalariaGEN Ag3 API client</th>
                    </tr>
                    <tr><td colspan="2" style="text-align: left">
                        Please note that data are subject to terms of use,
                        for more information see <a href="https://www.malariagen.net/data">
                        the MalariaGEN website</a> or contact data@malariagen.net.
                        See also the <a href="https://malariagen.github.io/vector-data/ag3/api.html">Ag3 API docs</a>.
                    </td></tr>
                </thead>
                <tbody>
                    <tr>
                        <th style="text-align: left">
                            Storage URL
                        </th>
                        <td>{self._url}</td>
                    </tr>
                    <tr>
                        <th style="text-align: left">
                            Data releases available
                        </th>
                        <td>{', '.join(self.releases)}</td>
                    </tr>
                    <tr>
                        <th style="text-align: left">
                            Results cache
                        </th>
                        <td>{self._results_cache}</td>
                    </tr>
                    <tr>
                        <th style="text-align: left">
                            Cohorts analysis
                        </th>
                        <td>{self._cohorts_analysis}</td>
                    </tr>
                    <tr>
                        <th style="text-align: left">
                            AIM analysis
                        </th>
                        <td>{self._aim_analysis}</td>
                    </tr>
                    <tr>
                        <th style="text-align: left">
                            Site filters analysis
                        </th>
                        <td>{self._site_filters_analysis}</td>
                    </tr>
                    <tr>
                        <th style="text-align: left">
                            Software version
                        </th>
                        <td>malariagen_data {malariagen_data.__version__}</td>
                    </tr>
                    <tr>
                        <th style="text-align: left">
                            Client location
                        </th>
                        <td>{self.client_location}</td>
                    </tr>
                </tbody>
            </table>
        """
        return html

    def _transcript_to_gene_name(self, transcript):
        df_genome_features = self.genome_features().set_index("ID")
        rec_transcript = df_genome_features.loc[transcript]
        parent = rec_transcript["Parent"]
        rec_parent = df_genome_features.loc[parent]

        # manual overrides
        if parent == "AGAP004707":
            parent_name = "Vgsc/para"
        else:
            parent_name = rec_parent["Name"]

        return parent_name

    def cross_metadata(self):
        """Load a dataframe containing metadata about samples in colony crosses,
        including which samples are parents or progeny in which crosses.

        Returns
        -------
        df : pandas.DataFrame
            A dataframe of sample metadata for colony crosses.

        """
        debug = self._log.debug

        if self._cache_cross_metadata is None:
            path = f"{self._base_path}/v3/metadata/crosses/crosses.fam"
            fam_names = [
                "cross",
                "sample_id",
                "father_id",
                "mother_id",
                "sex",
                "phenotype",
            ]
            with self._fs.open(path) as f:
                df = pd.read_csv(
                    f,
                    sep="\t",
                    na_values=["", "0"],
                    names=fam_names,
                    dtype={"sex": str},
                )

            debug("convert 'sex' column for consistency with sample metadata")
            df.loc[df["sex"] == "1", "sex"] = "M"
            df.loc[df["sex"] == "2", "sex"] = "F"

            debug("add a 'role' column for convenience")
            df["role"] = "progeny"
            df.loc[df["mother_id"].isna(), "role"] = "parent"

            debug("drop 'phenotype' column, not used")
            df.drop("phenotype", axis="columns", inplace=True)

            self._cache_cross_metadata = df

        return self._cache_cross_metadata.copy()

    def _genome_sequence_for_contig(self, *, contig, inline_array, chunks):
        """Obtain the genome sequence for a given contig as an array."""

        if contig in self.virtual_contigs:
            # handle virtual contig with joined arms
            contig_r, contig_l = _chrom_to_contigs(contig)
            d_r = super()._genome_sequence_for_contig(
                contig=contig_r, inline_array=inline_array, chunks=chunks
            )
            d_l = super()._genome_sequence_for_contig(
                contig=contig_l, inline_array=inline_array, chunks=chunks
            )
            return da.concatenate([d_r, d_l])

        return super()._genome_sequence_for_contig(
            contig=contig, inline_array=inline_array, chunks=chunks
        )

    def _genome_features_for_contig(self, *, contig, attributes):
        """Obtain the genome features for a given contig as a pandas DataFrame."""

        if contig in self.virtual_contigs:
            contig_r, contig_l = _chrom_to_contigs(contig)

            df_r = super()._genome_features_for_contig(
                contig=contig_r, attributes=attributes
            )
            df_l = super()._genome_features_for_contig(
                contig=contig_l, attributes=attributes
            )
            max_r = super().genome_sequence(region=contig_r).shape[0]
            df_l = df_l.assign(
                start=lambda x: x.start + max_r, end=lambda x: x.end + max_r
            )
            df = pd.concat([df_r, df_l], axis=0)
            df = df.assign(contig=contig)
            return df

        return super()._genome_features_for_contig(contig=contig, attributes=attributes)

    def _snp_genotypes_for_contig(
        self, *, contig, sample_set, field, inline_array, chunks
    ):
        """Access SNP genotypes for a single contig/chromosome and multiple sample sets."""

        if contig in self.virtual_contigs:
            contig_r, contig_l = _chrom_to_contigs(contig)

            d_r = super()._snp_genotypes_for_contig(
                contig=contig_r,
                sample_set=sample_set,
                field=field,
                inline_array=inline_array,
                chunks=chunks,
            )
            d_l = super()._snp_genotypes_for_contig(
                contig=contig_l,
                sample_set=sample_set,
                field=field,
                inline_array=inline_array,
                chunks=chunks,
            )
            return da.concatenate([d_r, d_l])

        return super()._snp_genotypes_for_contig(
            contig=contig,
            sample_set=sample_set,
            field=field,
            inline_array=inline_array,
            chunks=chunks,
        )

    def _snp_sites_for_contig(self, contig, *, field, inline_array, chunks):
        """Access SNP sites for a single contig/chromosome."""

        if contig in self.virtual_contigs:
            contig_r, contig_l = _chrom_to_contigs(contig)

            field_r = super()._snp_sites_for_contig(
                contig=contig_r, field=field, inline_array=inline_array, chunks=chunks
            )
            field_l = super()._snp_sites_for_contig(
                contig=contig_l, field=field, inline_array=inline_array, chunks=chunks
            )

            if field == "POS":
                max_r = super().genome_sequence(region=contig_r).shape[0]
                field_l = field_l + max_r

            return da.concatenate([field_r, field_l])

        return super()._snp_sites_for_contig(
            contig=contig, field=field, inline_array=inline_array, chunks=chunks
        )

    def _snp_calls_for_contig(self, contig, *, sample_set, inline_array, chunks):
        """Access SNP calls for a single contig/chromosome and a single sample sets as an xarray dataset."""

        if contig in self.virtual_contigs:
            contig_r, contig_l = _chrom_to_contigs(contig)

            ds_r = super()._snp_calls_for_contig(
                contig=contig_r,
                sample_set=sample_set,
                inline_array=inline_array,
                chunks=chunks,
            )
            ds_l = super()._snp_calls_for_contig(
                contig=contig_l,
                sample_set=sample_set,
                inline_array=inline_array,
                chunks=chunks,
            )

            ds = simple_xarray_concat([ds_r, ds_l], dim=DIM_VARIANT)

            return ds

        return super()._snp_calls_for_contig(
            contig=contig,
            sample_set=sample_set,
            inline_array=inline_array,
            chunks=chunks,
        )

    def _snp_variants_for_contig(self, contig, *, inline_array, chunks):
        """Access SNP variants for a single contig/chromosome as an xarray dataset."""

        if contig in self.virtual_contigs:
            contig_r, contig_l = _chrom_to_contigs(contig)

            ds_r = super()._snp_variants_for_contig(
                contig=contig_r,
                inline_array=inline_array,
                chunks=chunks,
            )
            ds_l = super()._snp_variants_for_contig(
                contig=contig_l,
                inline_array=inline_array,
                chunks=chunks,
            )
            max_r = super().genome_sequence(region=contig_r).shape[0]
            ds_l["variant_position"] = ds_l["variant_position"] + max_r

            ds = simple_xarray_concat([ds_r, ds_l], dim=DIM_VARIANT)

            return ds

        return super()._snp_variants_for_contig(
            contig=contig,
            inline_array=inline_array,
            chunks=chunks,
        )

    def _haplotype_sites_for_contig(
        self, *, contig, analysis, field, inline_array, chunks
    ):
        """Access haplotype site data for a single contig/chromosome."""

        if contig in self.virtual_contigs:
            contig_r, contig_l = _chrom_to_contigs(contig)

            pos_r = super()._haplotype_sites_for_contig(
                contig=contig_r,
                analysis=analysis,
                field=field,
                inline_array=inline_array,
                chunks=chunks,
            )
            pos_l = super()._haplotype_sites_for_contig(
                contig=contig_l,
                analysis=analysis,
                field=field,
                inline_array=inline_array,
                chunks=chunks,
            )
            max_r = super().genome_sequence(region=contig_r).shape[0]
            pos_l = pos_l + max_r

            return da.concatenate([pos_r, pos_l])

        return super()._haplotype_sites_for_contig(
            contig=contig,
            analysis=analysis,
            field=field,
            inline_array=inline_array,
            chunks=chunks,
        )

    def _haplotypes_for_contig(
        self, *, contig, sample_set, analysis, inline_array, chunks
    ):
        """Access haplotypes for a single whole chromosome and a single sample sets."""

        if contig in self.virtual_contigs:
            contig_r, contig_l = _chrom_to_contigs(contig)

            ds_r = super()._haplotypes_for_contig(
                contig=contig_r,
                sample_set=sample_set,
                analysis=analysis,
                inline_array=inline_array,
                chunks=chunks,
            )
            ds_l = super()._haplotypes_for_contig(
                contig=contig_l,
                sample_set=sample_set,
                analysis=analysis,
                inline_array=inline_array,
                chunks=chunks,
            )

            # handle case where no haplotypes available for given sample set
            # then convert genome coordinates
            if ds_l is not None:
                max_r = super().genome_sequence(region=contig_r).shape[0]
                ds_l["variant_position"] = ds_l["variant_position"] + max_r
                ds = simple_xarray_concat([ds_r, ds_l], dim=DIM_VARIANT)
                return ds

            return None

        return super()._haplotypes_for_contig(
            contig=contig,
            sample_set=sample_set,
            analysis=analysis,
            inline_array=inline_array,
            chunks=chunks,
        )

    def gene_cnv(
        self,
        region: base_params.regions,
        sample_sets=None,
        sample_query=None,
        max_coverage_variance=DEFAULT_MAX_COVERAGE_VARIANCE,
    ):
        """Compute modal copy number by gene, from HMM data.

        Parameters
        ----------
        region: str or list of str or Region or list of Region
            Chromosome arm (e.g., "2L"), gene name (e.g., "AGAP007280"), genomic
            region defined with coordinates (e.g., "2L:44989425-44998059") or a
            named tuple with genomic location `Region(contig, start, end)`.
            Multiple values can be provided as a list, in which case data will
            be concatenated, e.g., ["3R", "3L"].
        sample_sets : str or list of str
            Can be a sample set identifier (e.g., "AG1000G-AO") or a list of
            sample set identifiers (e.g., ["AG1000G-BF-A", "AG1000G-BF-B"]) or
            a release identifier (e.g., "3.0") or a list of release identifiers.
        sample_query : str, optional
            A pandas query string which will be evaluated against the sample
            metadata e.g., "taxon == 'coluzzii' and country == 'Burkina Faso'".
        max_coverage_variance : float, optional
            Remove samples if coverage variance exceeds this value.

        Returns
        -------
        ds : xarray.Dataset
            A dataset of modal copy number per gene and associated data.

        """

        regions: List[Region] = parse_multi_region(self, region)
        del region

        ds = simple_xarray_concat(
            [
                self._gene_cnv(
                    region=r,
                    sample_sets=sample_sets,
                    sample_query=sample_query,
                    max_coverage_variance=max_coverage_variance,
                )
                for r in regions
            ],
            dim="genes",
        )

        return ds

    def _gene_cnv(self, *, region, sample_sets, sample_query, max_coverage_variance):
        debug = self._log.debug

        debug("sanity check")
        assert isinstance(region, Region)

        debug("access HMM data")
        ds_hmm = self.cnv_hmm(
            region=region.contig,
            sample_sets=sample_sets,
            sample_query=sample_query,
            max_coverage_variance=max_coverage_variance,
        )
        pos = ds_hmm["variant_position"].data
        end = ds_hmm["variant_end"].data
        cn = ds_hmm["call_CN"].data
        with self._dask_progress(desc="Load CNV HMM data"):
            pos, end, cn = dask.compute(pos, end, cn)

        debug("access genes")
        df_genome_features = self.genome_features(region=region)
        df_genes = df_genome_features.query("type == 'gene'")

        debug("setup intermediates")
        windows = []
        modes = []
        counts = []

        debug("iterate over genes")
        genes_iterator = self._progress(
            df_genes.itertuples(),
            desc="Compute modal gene copy number",
            total=len(df_genes),
        )
        for gene in genes_iterator:
            # locate windows overlapping the gene
            loc_gene_start = bisect_left(end, gene.start)
            loc_gene_stop = bisect_right(pos, gene.end)
            w = loc_gene_stop - loc_gene_start
            windows.append(w)

            # slice out copy number data for the given gene
            cn_gene = cn[loc_gene_start:loc_gene_stop]

            # compute the modes
            m, c = _cn_mode(cn_gene, vmax=12)
            modes.append(m)
            counts.append(c)

        debug("combine results")
        windows = np.array(windows)
        modes = np.vstack(modes)
        counts = np.vstack(counts)

        debug("build dataset")
        ds_out = xr.Dataset(
            coords={
                "gene_id": (["genes"], df_genes["ID"].values),
                "sample_id": (["samples"], ds_hmm["sample_id"].values),
            },
            data_vars={
                "gene_contig": (["genes"], df_genes["contig"].values),
                "gene_start": (["genes"], df_genes["start"].values),
                "gene_end": (["genes"], df_genes["end"].values),
                "gene_windows": (["genes"], windows),
                "gene_name": (["genes"], df_genes["Name"].values),
                "gene_strand": (["genes"], df_genes["strand"].values),
                "gene_description": (["genes"], df_genes["description"].values),
                "CN_mode": (["genes", "samples"], modes),
                "CN_mode_count": (["genes", "samples"], counts),
                "sample_coverage_variance": (
                    ["samples"],
                    ds_hmm["sample_coverage_variance"].values,
                ),
                "sample_is_high_variance": (
                    ["samples"],
                    ds_hmm["sample_is_high_variance"].values,
                ),
            },
        )

        return ds_out

    def gene_cnv_frequencies(
        self,
        region: base_params.regions,
        cohorts,
        sample_query=None,
        min_cohort_size=10,
        sample_sets=None,
        drop_invariant=True,
        max_coverage_variance=DEFAULT_MAX_COVERAGE_VARIANCE,
    ):
        """Compute modal copy number by gene, then compute the frequency of
        amplifications and deletions in one or more cohorts, from HMM data.

        Parameters
        ----------
        region: str or list of str or Region or list of Region
            Chromosome arm (e.g., "2L"), gene name (e.g., "AGAP007280"), genomic
            region defined with coordinates (e.g., "2L:44989425-44998059") or a
            named tuple with genomic location `Region(contig, start, end)`.
            Multiple values can be provided as a list, in which case data will
            be concatenated, e.g., ["3R", "3L"].
        cohorts : str or dict
            If a string, gives the name of a predefined cohort set, e.g., one of
            {"admin1_month", "admin1_year", "admin2_month", "admin2_year"}.
            If a dict, should map cohort labels to sample queries, e.g.,
            `{"bf_2012_col": "country == 'Burkina Faso' and year == 2012 and
            taxon == 'coluzzii'"}`.
        sample_query : str, optional
            A pandas query string which will be evaluated against the sample
            metadata e.g., "taxon == 'coluzzii' and country == 'Burkina Faso'".
        min_cohort_size : int
            Minimum cohort size, below which cohorts are dropped.
        sample_sets : str or list of str, optional
            Can be a sample set identifier (e.g., "AG1000G-AO") or a list of
            sample set identifiers (e.g., ["AG1000G-BF-A", "AG1000G-BF-B"]) or a
            release identifier (e.g., "3.0") or a list of release identifiers.
        drop_invariant : bool, optional
            If True, drop any rows where there is no evidence of variation.
        max_coverage_variance : float, optional
            Remove samples if coverage variance exceeds this value.

        Returns
        -------
        df : pandas.DataFrame
            A dataframe of CNV amplification (amp) and deletion (del)
            frequencies in the specified cohorts, one row per gene and CNV type
            (amp/del).

        """
        debug = self._log.debug

        debug("check and normalise parameters")
        self._check_param_min_cohort_size(min_cohort_size)
        regions: List[Region] = parse_multi_region(self, region)
        del region

        debug("access and concatenate data from regions")
        df = pd.concat(
            [
                self._gene_cnv_frequencies(
                    region=r,
                    cohorts=cohorts,
                    sample_query=sample_query,
                    min_cohort_size=min_cohort_size,
                    sample_sets=sample_sets,
                    drop_invariant=drop_invariant,
                    max_coverage_variance=max_coverage_variance,
                )
                for r in regions
            ],
            axis=0,
        )

        debug("add metadata")
        title = f"Gene CNV frequencies ({region_str(regions)})"
        df.attrs["title"] = title

        return df

    def _gene_cnv_frequencies(
        self,
        *,
        region,
        cohorts,
        sample_query,
        min_cohort_size,
        sample_sets,
        drop_invariant,
        max_coverage_variance,
    ):
        debug = self._log.debug

        debug("sanity check - this function is one region at a time")
        assert isinstance(region, Region)

        debug("get gene copy number data")
        ds_cnv = self.gene_cnv(
            region=region,
            sample_sets=sample_sets,
            sample_query=sample_query,
            max_coverage_variance=max_coverage_variance,
        )

        debug("load sample metadata")
        df_samples = self.sample_metadata(sample_sets=sample_sets)

        debug("align sample metadata with samples in CNV data")
        sample_id = ds_cnv["sample_id"].values
        df_samples = df_samples.set_index("sample_id").loc[sample_id].reset_index()

        debug("figure out expected copy number")
        if region.contig == "X":
            is_male = (df_samples["sex_call"] == "M").values
            expected_cn = np.where(is_male, 1, 2)[np.newaxis, :]
        else:
            expected_cn = 2

        debug(
            "setup output dataframe - two rows for each gene, one for amplification and one for deletion"
        )
        n_genes = ds_cnv.dims["genes"]
        df_genes = ds_cnv[
            [
                "gene_id",
                "gene_name",
                "gene_strand",
                "gene_description",
                "gene_contig",
                "gene_start",
                "gene_end",
            ]
        ].to_dataframe()
        df = pd.concat([df_genes, df_genes], axis=0).reset_index(drop=True)
        df.rename(
            columns={
                "gene_contig": "contig",
                "gene_start": "start",
                "gene_end": "end",
            },
            inplace=True,
        )

        debug("add CNV type column")
        df_cnv_type = pd.DataFrame(
            {
                "cnv_type": np.array(
                    (["amp"] * n_genes) + (["del"] * n_genes), dtype=object
                )
            }
        )
        df = pd.concat([df, df_cnv_type], axis=1)

        debug("set up intermediates")
        cn = ds_cnv["CN_mode"].values
        is_amp = cn > expected_cn
        is_del = (cn >= 0) & (cn < expected_cn)
        is_called = cn >= 0

        debug("set up cohort dict")
        coh_dict = self._locate_cohorts(cohorts=cohorts, df_samples=df_samples)

        debug("compute cohort frequencies")
        freq_cols = dict()
        for coh, loc_coh in coh_dict.items():
            n_samples = np.count_nonzero(loc_coh)
            debug(f"{coh}, {n_samples} samples")

            if n_samples >= min_cohort_size:
                # subset data to cohort
                is_amp_coh = np.compress(loc_coh, is_amp, axis=1)
                is_del_coh = np.compress(loc_coh, is_del, axis=1)
                is_called_coh = np.compress(loc_coh, is_called, axis=1)

                # count amplifications and deletions
                amp_count_coh = np.sum(is_amp_coh, axis=1)
                del_count_coh = np.sum(is_del_coh, axis=1)
                called_count_coh = np.sum(is_called_coh, axis=1)

                # compute frequencies, taking accessibility into account
                with np.errstate(divide="ignore", invalid="ignore"):
                    amp_freq_coh = np.where(
                        called_count_coh > 0, amp_count_coh / called_count_coh, np.nan
                    )
                    del_freq_coh = np.where(
                        called_count_coh > 0, del_count_coh / called_count_coh, np.nan
                    )

                freq_cols[f"frq_{coh}"] = np.concatenate([amp_freq_coh, del_freq_coh])

        debug("build a dataframe with the frequency columns")
        df_freqs = pd.DataFrame(freq_cols)

        debug("compute max_af and additional columns")
        df_extras = pd.DataFrame(
            {
                "max_af": df_freqs.max(axis=1),
                "windows": np.concatenate(
                    [ds_cnv["gene_windows"].values, ds_cnv["gene_windows"].values]
                ),
            }
        )

        debug("build the final dataframe")
        df.reset_index(drop=True, inplace=True)
        df = pd.concat([df, df_freqs, df_extras], axis=1)
        df.sort_values(["contig", "start", "cnv_type"], inplace=True)
        df.reset_index(drop=True, inplace=True)

        debug("add label")
        df["label"] = self._pandas_apply(
            self._make_gene_cnv_label, df, columns=["gene_id", "gene_name", "cnv_type"]
        )

        debug("deal with invariants")
        if drop_invariant:
            df = df.query("max_af > 0")

        debug("set index for convenience")
        df.set_index(["gene_id", "gene_name", "cnv_type"], inplace=True)

        return df

    def gene_cnv_frequencies_advanced(
        self,
        region: base_params.regions,
        area_by,
        period_by,
        sample_sets=None,
        sample_query=None,
        min_cohort_size=10,
        variant_query=None,
        drop_invariant=True,
        max_coverage_variance=DEFAULT_MAX_COVERAGE_VARIANCE,
        ci_method="wilson",
    ):
        """Group samples by taxon, area (space) and period (time), then compute
        gene CNV counts and frequencies.

        Parameters
        ----------
        region: str or list of str or Region or list of Region
            Chromosome arm (e.g., "2L"), gene name (e.g., "AGAP007280"), genomic
            region defined with coordinates (e.g., "2L:44989425-44998059") or a
            named tuple with genomic location `Region(contig, start, end)`.
            Multiple values can be provided as a list, in which case data will
            be concatenated, e.g., ["3R", "3L"].
        area_by : str
            Column name in the sample metadata to use to group samples spatially.
            E.g., use "admin1_iso" or "admin1_name" to group by level 1
            administrative divisions, or use "admin2_name" to group by level 2
            administrative divisions.
        period_by : {"year", "quarter", "month"}
            Length of time to group samples temporally.
        sample_sets : str or list of str, optional
            Can be a sample set identifier (e.g., "AG1000G-AO") or a list of
            sample set identifiers (e.g., ["AG1000G-BF-A", "AG1000G-BF-B"]) or a
            release identifier (e.g., "3.0") or a list of release identifiers.
        sample_query : str, optional
            A pandas query string which will be evaluated against the sample
            metadata e.g., "taxon == 'coluzzii' and country == 'Burkina Faso'".
        min_cohort_size : int, optional
            Minimum cohort size. Any cohorts below this size are omitted.
        variant_query : str, optional
        drop_invariant : bool, optional
            If True, drop any rows where there is no evidence of variation.
        max_coverage_variance : float, optional
            Remove samples if coverage variance exceeds this value.
        ci_method : {"normal", "agresti_coull", "beta", "wilson", "binom_test"}, optional
            Method to use for computing confidence intervals, passed through to
            `statsmodels.stats.proportion.proportion_confint`.

        Returns
        -------
        ds : xarray.Dataset
            The resulting dataset contains data has dimensions "cohorts" and
            "variants". Variables prefixed with "cohort" are 1-dimensional
            arrays with data about the cohorts, such as the area, period, taxon
            and cohort size. Variables prefixed with "variant" are 1-dimensional
            arrays with data about the variants, such as the contig, position,
            reference and alternate alleles. Variables prefixed with "event" are
            2-dimensional arrays with the allele counts and frequency
            calculations.

        """

        self._check_param_min_cohort_size(min_cohort_size)

        regions: List[Region] = parse_multi_region(self, region)
        del region

        ds = simple_xarray_concat(
            [
                self._gene_cnv_frequencies_advanced(
                    region=r,
                    area_by=area_by,
                    period_by=period_by,
                    sample_sets=sample_sets,
                    sample_query=sample_query,
                    min_cohort_size=min_cohort_size,
                    variant_query=variant_query,
                    drop_invariant=drop_invariant,
                    max_coverage_variance=max_coverage_variance,
                    ci_method=ci_method,
                )
                for r in regions
            ],
            dim="variants",
        )

        title = f"Gene CNV frequencies ({region_str(regions)})"
        ds.attrs["title"] = title

        return ds

    def _gene_cnv_frequencies_advanced(
        self,
        *,
        region,
        area_by,
        period_by,
        sample_sets,
        sample_query,
        min_cohort_size,
        variant_query,
        drop_invariant,
        max_coverage_variance,
        ci_method,
    ):
        debug = self._log.debug

        debug("sanity check - here we deal with one region only")
        assert isinstance(region, Region)

        debug("access gene CNV calls")
        ds_cnv = self.gene_cnv(
            region=region,
            sample_sets=sample_sets,
            sample_query=sample_query,
            max_coverage_variance=max_coverage_variance,
        )

        debug("load sample metadata")
        df_samples = self.sample_metadata(sample_sets=sample_sets)

        debug("align sample metadata")
        sample_id = ds_cnv["sample_id"].values
        df_samples = df_samples.set_index("sample_id").loc[sample_id].reset_index()

        debug("prepare sample metadata for cohort grouping")
        df_samples = self._prep_samples_for_cohort_grouping(
            df_samples=df_samples,
            area_by=area_by,
            period_by=period_by,
        )

        debug("group samples to make cohorts")
        group_samples_by_cohort = df_samples.groupby(["taxon", "area", "period"])

        debug("build cohorts dataframe")
        df_cohorts = self._build_cohorts_from_sample_grouping(
            group_samples_by_cohort, min_cohort_size
        )

        debug("figure out expected copy number")
        if region.contig == "X":
            is_male = (df_samples["sex_call"] == "M").values
            expected_cn = np.where(is_male, 1, 2)[np.newaxis, :]
        else:
            expected_cn = 2

        debug("set up intermediates")
        cn = ds_cnv["CN_mode"].values
        is_amp = cn > expected_cn
        is_del = (cn >= 0) & (cn < expected_cn)
        is_called = cn >= 0

        debug("set up main event variables")
        n_genes = ds_cnv.dims["genes"]
        n_variants, n_cohorts = n_genes * 2, len(df_cohorts)
        count = np.zeros((n_variants, n_cohorts), dtype=int)
        nobs = np.zeros((n_variants, n_cohorts), dtype=int)

        debug("build event count and nobs for each cohort")
        for cohort_index, cohort in enumerate(df_cohorts.itertuples()):
            # construct grouping key
            cohort_key = cohort.taxon, cohort.area, cohort.period

            # obtain sample indices for cohort
            sample_indices = group_samples_by_cohort.indices[cohort_key]

            # select genotype data for cohort
            cohort_is_amp = np.take(is_amp, sample_indices, axis=1)
            cohort_is_del = np.take(is_del, sample_indices, axis=1)
            cohort_is_called = np.take(is_called, sample_indices, axis=1)

            # compute cohort allele counts
            np.sum(cohort_is_amp, axis=1, out=count[::2, cohort_index])
            np.sum(cohort_is_del, axis=1, out=count[1::2, cohort_index])

            # compute cohort allele numbers
            cohort_n_called = np.sum(cohort_is_called, axis=1)
            nobs[:, cohort_index] = np.repeat(cohort_n_called, 2)

        debug("compute frequency")
        with np.errstate(divide="ignore", invalid="ignore"):
            # ignore division warnings
            frequency = np.where(nobs > 0, count / nobs, np.nan)

        debug("make dataframe of variants")
        with warnings.catch_warnings():
            # ignore "All-NaN slice encountered" warnings
            warnings.simplefilter("ignore", category=RuntimeWarning)
            max_af = np.nanmax(frequency, axis=1)
        df_variants = pd.DataFrame(
            {
                "contig": region.contig,
                "start": np.repeat(ds_cnv["gene_start"].values, 2),
                "end": np.repeat(ds_cnv["gene_end"].values, 2),
                "windows": np.repeat(ds_cnv["gene_windows"].values, 2),
                # alternate amplification and deletion
                "cnv_type": np.tile(np.array(["amp", "del"]), n_genes),
                "max_af": max_af,
                "gene_id": np.repeat(ds_cnv["gene_id"].values, 2),
                "gene_name": np.repeat(ds_cnv["gene_name"].values, 2),
                "gene_strand": np.repeat(ds_cnv["gene_strand"].values, 2),
            }
        )

        debug("add variant label")
        df_variants["label"] = self._pandas_apply(
            self._make_gene_cnv_label,
            df_variants,
            columns=["gene_id", "gene_name", "cnv_type"],
        )

        debug("build the output dataset")
        ds_out = xr.Dataset()

        debug("cohort variables")
        for coh_col in df_cohorts.columns:
            ds_out[f"cohort_{coh_col}"] = "cohorts", df_cohorts[coh_col]

        debug("variant variables")
        for snp_col in df_variants.columns:
            ds_out[f"variant_{snp_col}"] = "variants", df_variants[snp_col]

        debug("event variables")
        ds_out["event_count"] = ("variants", "cohorts"), count
        ds_out["event_nobs"] = ("variants", "cohorts"), nobs
        ds_out["event_frequency"] = ("variants", "cohorts"), frequency

        debug("deal with invariants")
        if drop_invariant:
            loc_variant = df_variants["max_af"].values > 0
            ds_out = ds_out.isel(variants=loc_variant)
            df_variants = df_variants.loc[loc_variant].reset_index(drop=True)

        debug("apply variant query")
        if variant_query is not None:
            loc_variants = df_variants.eval(variant_query).values
            ds_out = ds_out.isel(variants=loc_variants)

        debug("add confidence intervals")
        self._add_frequency_ci(ds_out, ci_method)

        debug("tidy up display by sorting variables")
        ds_out = ds_out[sorted(ds_out)]

        return ds_out

    def _view_alignments_add_site_filters_tracks(
        self, *, contig, visibility_window, tracks
    ):
        debug = self._log.debug

        for site_mask in self.site_mask_ids:
            site_filters_vcf_url = f"gs://vo_agam_release/v3/site_filters/{self._site_filters_analysis}/vcf/{site_mask}/{contig}_sitefilters.vcf.gz"  # noqa
            debug(site_filters_vcf_url)
            track_config = {
                "name": f"Filters - {site_mask}",
                "url": site_filters_vcf_url,
                "indexURL": f"{site_filters_vcf_url}.tbi",
                "format": "vcf",
                "type": "variant",
                "visibilityWindow": visibility_window,  # bp
                "height": 30,
                "colorBy": "FILTER",
                "colorTable": {
                    "PASS": "#00cc96",
                    "*": "#ef553b",
                },
            }
            tracks.append(track_config)

    def _results_cache_add_analysis_params(self, params):
        super()._results_cache_add_analysis_params(params)
        # override parent class to add AIM analysis
        params["aim_analysis"] = self._aim_analysis


@numba.njit("Tuple((int8, int64))(int8[:], int8)")
def _cn_mode_1d(a, vmax):
    # setup intermediates
    m = a.shape[0]
    counts = np.zeros(vmax + 1, dtype=numba.int64)

    # initialise return values
    mode = numba.int8(-1)
    mode_count = numba.int64(0)

    # iterate over array values, keeping track of counts
    for i in range(m):
        v = a[i]
        if 0 <= v <= vmax:
            c = counts[v]
            c += 1
            counts[v] = c
            if c > mode_count:
                mode = v
                mode_count = c
            elif c == mode_count and v < mode:
                # consistency with scipy.stats, break ties by taking lower value
                mode = v

    return mode, mode_count


@numba.njit("Tuple((int8[:], int64[:]))(int8[:, :], int8)")
def _cn_mode(a, vmax):
    # setup intermediates
    n = a.shape[1]

    # setup outputs
    modes = np.zeros(n, dtype=numba.int8)
    counts = np.zeros(n, dtype=numba.int64)

    # iterate over columns, computing modes
    for j in range(a.shape[1]):
        mode, count = _cn_mode_1d(a[:, j], vmax)
        modes[j] = mode
        counts[j] = count

    return modes, counts


def _chrom_to_contigs(chrom):
    """Split a chromosome name into two contig names."""
    assert chrom in ["2RL", "3RL"]
    contig_r = chrom[0] + chrom[1]
    contig_l = chrom[0] + chrom[2]
    return contig_r, contig_l<|MERGE_RESOLUTION|>--- conflicted
+++ resolved
@@ -189,13 +189,6 @@
 
         # set up caches
         self._cache_cross_metadata = None
-<<<<<<< HEAD
-        self._cache_aim_variants = dict()
-=======
-        self._cache_cnv_hmm = dict()
-        self._cache_cnv_coverage_calls = dict()
-        self._cache_cnv_discordant_read_calls = dict()
->>>>>>> aea9c90e
 
     @property
     def v3_wild(self):
