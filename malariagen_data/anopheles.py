import warnings
from abc import abstractmethod
from bisect import bisect_left, bisect_right
from typing import Any, Dict, List, Mapping, Optional, Tuple, Sequence

import allel  # type: ignore
import bokeh.layouts
import bokeh.models
import bokeh.palettes
import bokeh.plotting
import dask
import numba  # type: ignore
import numpy as np
import pandas as pd
import plotly.express as px  # type: ignore
import plotly.graph_objects as go  # type: ignore
import xarray as xr
from numpydoc_decorator import doc  # type: ignore

from malariagen_data.anoph.snp_frq import (
    AnophelesSnpFrequencyAnalysis,
    _add_frequency_ci,
    _build_cohorts_from_sample_grouping,
    _prep_samples_for_cohort_grouping,
)

from .anoph import (
    aim_params,
    base_params,
    dash_params,
    gplt_params,
    hapnet_params,
    het_params,
    ihs_params,
    plotly_params,
    xpehh_params,
)
from .anoph.aim_data import AnophelesAimData
from .anoph.base import AnophelesBase
from .anoph.cnv_data import AnophelesCnvData
from .anoph.genome_features import AnophelesGenomeFeaturesData
from .anoph.genome_sequence import AnophelesGenomeSequenceData
from .anoph.hap_data import AnophelesHapData, hap_params
from .anoph.igv import AnophelesIgv
from .anoph.pca import AnophelesPca
from .anoph.distance import AnophelesDistanceAnalysis
from .anoph.sample_metadata import AnophelesSampleMetadata, locate_cohorts
from .anoph.snp_data import AnophelesSnpData
from .anoph.to_plink import PlinkConverter
from .anoph.g123 import AnophelesG123Analysis
from .anoph.fst import AnophelesFstAnalysis
from .anoph.h12 import AnophelesH12Analysis
from .anoph.h1x import AnophelesH1XAnalysis
from .mjn import median_joining_network, mjn_graph
from .anoph.hapclust import AnophelesHapClustAnalysis
from .anoph.dipclust import AnophelesDipClustAnalysis
from .util import (
    CacheMiss,
    Region,
    check_types,
    jackknife_ci,
    parse_multi_region,
    parse_single_region,
    plotly_discrete_legend,
    region_str,
    simple_xarray_concat,
    pandas_apply,
)

DEFAULT_MAX_COVERAGE_VARIANCE = 0.2


# N.B., we are in the process of breaking up the AnophelesDataResource
# class into multiple parent classes like AnophelesGenomeSequenceData
# and AnophelesBase. This is work in progress, and further PRs are
# expected to factor out functions defined here in to separate classes.
# For more information, see:
#
# https://github.com/malariagen/malariagen-data-python/issues/366
#
# N.B., we are making use of multiple inheritance here, using co-operative
# classes. Because of the way that multiple inheritance works in Python,
# it is important that these parent classes are provided in a particular
# order. Otherwise the linearization of parent classes will fail. For
# more information about superclass linearization and method resolution
# order in Python, the following links may be useful.
#
# https://en.wikipedia.org/wiki/C3_linearization
# https://rhettinger.wordpress.com/2011/05/26/super-considered-super/


# work around pycharm failing to recognise that doc() is callable
# noinspection PyCallingNonCallable
class AnophelesDataResource(
    AnophelesDipClustAnalysis,
    AnophelesHapClustAnalysis,
    AnophelesH1XAnalysis,
    AnophelesH12Analysis,
    AnophelesG123Analysis,
    AnophelesFstAnalysis,
    AnophelesSnpFrequencyAnalysis,
<<<<<<< HEAD
    PlinkConverter,
=======
    AnophelesDistanceAnalysis,
>>>>>>> 33b85354
    AnophelesPca,
    AnophelesIgv,
    AnophelesAimData,
    AnophelesHapData,
    AnophelesSnpData,
    AnophelesCnvData,
    AnophelesSampleMetadata,
    AnophelesGenomeFeaturesData,
    AnophelesGenomeSequenceData,
    AnophelesBase,
):
    """Anopheles data resources."""

    def __init__(
        self,
        url,
        config_path,
        cohorts_analysis: Optional[str],
        aim_analysis: Optional[str],
        aim_metadata_dtype: Optional[Mapping[str, Any]],
        aim_ids: Optional[aim_params.aim_ids],
        aim_palettes: Optional[aim_params.aim_palettes],
        site_filters_analysis: Optional[str],
        discordant_read_calls_analysis: Optional[str],
        default_site_mask: Optional[str],
        default_phasing_analysis: Optional[str],
        default_coverage_calls_analysis: Optional[str],
        bokeh_output_notebook: bool,
        results_cache: Optional[str],
        log,
        debug,
        show_progress,
        check_location,
        pre,
        gcs_default_url: Optional[str],
        gcs_region_urls: Mapping[str, str],
        major_version_number: int,
        major_version_path: str,
        gff_gene_type: str,
        gff_gene_name_attribute: str,
        gff_default_attributes: Tuple[str, ...],
        tqdm_class,
        storage_options: Mapping,  # used by fsspec via init_filesystem(url, **kwargs)
        taxon_colors: Optional[Mapping[str, str]],
        virtual_contigs: Optional[Mapping[str, Sequence[str]]],
        gene_names: Optional[Mapping[str, str]],
    ):
        super().__init__(
            url=url,
            config_path=config_path,
            bokeh_output_notebook=bokeh_output_notebook,
            log=log,
            debug=debug,
            show_progress=show_progress,
            check_location=check_location,
            pre=pre,
            gcs_default_url=gcs_default_url,
            gcs_region_urls=gcs_region_urls,
            major_version_number=major_version_number,
            major_version_path=major_version_path,
            storage_options=storage_options,
            gff_gene_type=gff_gene_type,
            gff_gene_name_attribute=gff_gene_name_attribute,
            gff_default_attributes=gff_default_attributes,
            cohorts_analysis=cohorts_analysis,
            aim_analysis=aim_analysis,
            aim_metadata_dtype=aim_metadata_dtype,
            aim_ids=aim_ids,
            aim_palettes=aim_palettes,
            site_filters_analysis=site_filters_analysis,
            discordant_read_calls_analysis=discordant_read_calls_analysis,
            default_site_mask=default_site_mask,
            default_phasing_analysis=default_phasing_analysis,
            default_coverage_calls_analysis=default_coverage_calls_analysis,
            results_cache=results_cache,
            tqdm_class=tqdm_class,
            taxon_colors=taxon_colors,
            virtual_contigs=virtual_contigs,
            gene_names=gene_names,
        )

    @property
    @abstractmethod
    def _xpehh_gwss_cache_name(self):
        raise NotImplementedError("Must override _xpehh_gwss_cache_name")

    @property
    @abstractmethod
    def _ihs_gwss_cache_name(self):
        raise NotImplementedError("Must override _ihs_gwss_cache_name")

    @staticmethod
    def _make_gene_cnv_label(gene_id, gene_name, cnv_type):
        label = gene_id
        if isinstance(gene_name, str):
            label += f" ({gene_name})"
        label += f" {cnv_type}"
        return label

    @staticmethod
    def _roh_hmm_predict(
        *,
        windows,
        counts,
        phet_roh,
        phet_nonroh,
        transition,
        window_size,
        sample_id,
        contig,
    ):
        # This implementation is based on scikit-allel, but modified to use
        # moving window computation of het counts.
        from allel.stats.misc import tabulate_state_blocks  # type: ignore
        from allel.stats.roh import _hmm_derive_transition_matrix  # type: ignore

        # Protopunica is pomegranate frozen at version 0.14.8, wich is compatible
        # with the code here. Also protopunica has binary wheels available from
        # PyPI and so installs much faster.
        from protopunica import HiddenMarkovModel, PoissonDistribution  # type: ignore

        # het probabilities
        het_px = np.concatenate([(phet_roh,), phet_nonroh])

        # start probabilities (all equal)
        start_prob = np.repeat(1 / het_px.size, het_px.size)

        # transition between underlying states
        transition_mx = _hmm_derive_transition_matrix(transition, het_px.size)

        # emission probability distribution
        dists = [PoissonDistribution(x * window_size) for x in het_px]

        # set up model
        # noinspection PyArgumentList
        model = HiddenMarkovModel.from_matrix(
            transition_probabilities=transition_mx,
            distributions=dists,
            starts=start_prob,
        )

        # predict hidden states
        prediction = np.array(model.predict(counts[:, None]))

        # tabulate runs of homozygosity (state 0)
        # noinspection PyTypeChecker
        df_blocks = tabulate_state_blocks(prediction, states=list(range(len(het_px))))
        df_roh = df_blocks[(df_blocks["state"] == 0)].reset_index(drop=True)

        # adapt the dataframe for ROH
        df_roh["sample_id"] = sample_id
        df_roh["contig"] = contig
        df_roh["roh_start"] = df_roh["start_ridx"].apply(lambda y: windows[y, 0])
        df_roh["roh_stop"] = df_roh["stop_lidx"].apply(lambda y: windows[y, 1])
        df_roh["roh_length"] = df_roh["roh_stop"] - df_roh["roh_start"]
        df_roh.rename(columns={"is_marginal": "roh_is_marginal"}, inplace=True)

        return df_roh[
            [
                "sample_id",
                "contig",
                "roh_start",
                "roh_stop",
                "roh_length",
                "roh_is_marginal",
            ]
        ]

    def _plot_heterozygosity_track(
        self,
        *,
        sample_id,
        sample_set,
        windows,
        counts,
        region: Region,
        window_size,
        y_max,
        sizing_mode,
        width,
        height,
        circle_kwargs,
        show,
        x_range,
        output_backend,
    ):
        debug = self._log.debug

        # pos axis
        window_pos = windows.mean(axis=1)

        # het axis
        window_het = counts / window_size

        # determine plotting limits
        if x_range is None:
            if region.start is not None:
                x_min = region.start
            else:
                x_min = 0
            if region.end is not None:
                x_max = region.end
            else:
                x_max = len(self.genome_sequence(region.contig))
            x_range = bokeh.models.Range1d(x_min, x_max, bounds="auto")

        debug("create a figure for plotting")
        xwheel_zoom = bokeh.models.WheelZoomTool(
            dimensions="width", maintain_focus=False
        )
        fig = bokeh.plotting.figure(
            title=f"{sample_id} ({sample_set})",
            tools=["xpan", "xzoom_in", "xzoom_out", xwheel_zoom, "reset", "save"],
            active_scroll=xwheel_zoom,
            active_drag="xpan",
            sizing_mode=sizing_mode,
            width=width,
            height=height,
            toolbar_location="above",
            x_range=x_range,
            y_range=(0, y_max),
            output_backend=output_backend,
        )

        debug("plot heterozygosity")
        data = pd.DataFrame(
            {
                "position": window_pos,
                "heterozygosity": window_het,
            }
        )
        if circle_kwargs is None:
            circle_kwargs = dict()
        circle_kwargs.setdefault("size", 4)
        circle_kwargs.setdefault("line_width", 0)
        fig.circle(x="position", y="heterozygosity", source=data, **circle_kwargs)

        debug("tidy up the plot")
        fig.yaxis.axis_label = "Heterozygosity (bp⁻¹)"
        self._bokeh_style_genome_xaxis(fig, region.contig)

        if show:  # pragma: no cover
            bokeh.plotting.show(fig)

        return fig

    @check_types
    @doc(
        summary="Plot windowed heterozygosity for a single sample over a genome region.",
    )
    def plot_heterozygosity_track(
        self,
        sample: base_params.sample,
        region: base_params.region,
        window_size: het_params.window_size = het_params.window_size_default,
        y_max: het_params.y_max = het_params.y_max_default,
        circle_kwargs: Optional[gplt_params.circle_kwargs] = None,
        site_mask: Optional[base_params.site_mask] = base_params.DEFAULT,
        sample_set: Optional[base_params.sample_set] = None,
        sizing_mode: gplt_params.sizing_mode = gplt_params.sizing_mode_default,
        width: gplt_params.width = gplt_params.width_default,
        height: gplt_params.height = 200,
        show: gplt_params.show = True,
        x_range: Optional[gplt_params.x_range] = None,
        output_backend: gplt_params.output_backend = gplt_params.output_backend_default,
        chunks: base_params.chunks = base_params.native_chunks,
        inline_array: base_params.inline_array = base_params.inline_array_default,
    ) -> gplt_params.figure:
        debug = self._log.debug

        # Normalise parameters.
        region_prepped: Region = parse_single_region(self, region)
        del region

        debug("compute windowed heterozygosity")
        sample_id, sample_set, windows, counts = self._sample_count_het(
            sample=sample,
            region=region_prepped,
            site_mask=site_mask,
            window_size=window_size,
            sample_set=sample_set,
            chunks=chunks,
            inline_array=inline_array,
        )

        debug("plot heterozygosity")
        fig = self._plot_heterozygosity_track(
            sample_id=sample_id,
            sample_set=sample_set,
            windows=windows,
            counts=counts,
            region=region_prepped,
            window_size=window_size,
            y_max=y_max,
            sizing_mode=sizing_mode,
            width=width,
            height=height,
            circle_kwargs=circle_kwargs,
            show=show,
            x_range=x_range,
            output_backend=output_backend,
        )

        if show:  # pragma: no cover
            bokeh.plotting.show(fig)
            return None
        else:
            return fig

    @check_types
    @doc(
        summary="Plot windowed heterozygosity for a single sample over a genome region.",
    )
    def plot_heterozygosity(
        self,
        sample: base_params.samples,
        region: base_params.region,
        window_size: het_params.window_size = het_params.window_size_default,
        y_max: het_params.y_max = het_params.y_max_default,
        circle_kwargs: Optional[gplt_params.circle_kwargs] = None,
        site_mask: Optional[base_params.site_mask] = base_params.DEFAULT,
        sample_set: Optional[base_params.sample_set] = None,
        sizing_mode: gplt_params.sizing_mode = gplt_params.sizing_mode_default,
        width: gplt_params.width = gplt_params.width_default,
        track_height: gplt_params.track_height = 170,
        genes_height: gplt_params.genes_height = gplt_params.genes_height_default,
        show: gplt_params.show = True,
        output_backend: gplt_params.output_backend = gplt_params.output_backend_default,
        chunks: base_params.chunks = base_params.native_chunks,
        inline_array: base_params.inline_array = base_params.inline_array_default,
    ) -> gplt_params.figure:
        debug = self._log.debug

        # normalise to support multiple samples
        if isinstance(sample, (list, tuple)):
            samples = sample
        else:
            samples = [sample]

        debug("plot first sample track")
        fig1 = self.plot_heterozygosity_track(
            sample=samples[0],
            sample_set=sample_set,
            region=region,
            site_mask=site_mask,
            window_size=window_size,
            y_max=y_max,
            sizing_mode=sizing_mode,
            width=width,
            height=track_height,
            circle_kwargs=circle_kwargs,
            show=False,
            output_backend=output_backend,
            chunks=chunks,
            inline_array=inline_array,
        )
        fig1.xaxis.visible = False
        figs = [fig1]

        debug("plot remaining sample tracks")
        for sample in samples[1:]:
            fig_het = self.plot_heterozygosity_track(
                sample=sample,
                sample_set=sample_set,
                region=region,
                site_mask=site_mask,
                window_size=window_size,
                y_max=y_max,
                sizing_mode=sizing_mode,
                width=width,
                height=track_height,
                circle_kwargs=circle_kwargs,
                show=False,
                x_range=fig1.x_range,
                output_backend=output_backend,
                chunks=chunks,
                inline_array=inline_array,
            )
            fig_het.xaxis.visible = False
            figs.append(fig_het)

        debug("plot genes track")
        fig_genes = self.plot_genes(
            region=region,
            sizing_mode=sizing_mode,
            width=width,
            height=genes_height,
            x_range=fig1.x_range,
            show=False,
            output_backend=output_backend,
        )
        figs.append(fig_genes)

        debug("combine plots into a single figure")
        fig_all = bokeh.layouts.gridplot(
            figs,
            ncols=1,
            toolbar_location="above",
            merge_tools=True,
            sizing_mode=sizing_mode,
        )

        if show:  # pragma: no cover
            bokeh.plotting.show(fig_all)
            return None
        else:
            return fig_all

    def _sample_count_het(
        self,
        sample: base_params.sample,
        region: Region,
        site_mask: Optional[base_params.site_mask],
        window_size: het_params.window_size,
        sample_set: Optional[base_params.sample_set],
        chunks: base_params.chunks,
        inline_array: base_params.inline_array,
    ):
        debug = self._log.debug

        debug("access sample metadata, look up sample")
        sample_rec = self.lookup_sample(sample=sample, sample_set=sample_set)
        sample_id = sample_rec.name  # sample_id
        sample_set = sample_rec["sample_set"]

        debug("access SNPs, select data for sample")
        ds_snps = self.snp_calls(
            region=region,
            sample_sets=sample_set,
            site_mask=site_mask,
            chunks=chunks,
            inline_array=inline_array,
        )
        ds_snps_sample = ds_snps.set_index(samples="sample_id").sel(samples=sample_id)

        # snp positions
        pos = ds_snps_sample["variant_position"].values

        # access genotypes
        gt = allel.GenotypeDaskVector(ds_snps_sample["call_genotype"].data)

        # compute het
        with self._dask_progress(desc="Compute heterozygous genotypes"):
            is_het = gt.is_het().compute()

        # compute window coordinates
        windows = allel.moving_statistic(
            values=pos,
            statistic=lambda x: [x[0], x[-1]],
            size=window_size,
        )

        # compute windowed heterozygosity
        counts = allel.moving_statistic(
            values=is_het,
            statistic=np.sum,
            size=window_size,
        )

        return sample_id, sample_set, windows, counts

    @check_types
    @doc(
        summary="Infer runs of homozygosity for a single sample over a genome region.",
    )
    def roh_hmm(
        self,
        sample: base_params.sample,
        region: base_params.region,
        window_size: het_params.window_size = het_params.window_size_default,
        site_mask: Optional[base_params.site_mask] = base_params.DEFAULT,
        sample_set: Optional[base_params.sample_set] = None,
        phet_roh: het_params.phet_roh = het_params.phet_roh_default,
        phet_nonroh: het_params.phet_nonroh = het_params.phet_nonroh_default,
        transition: het_params.transition = het_params.transition_default,
        chunks: base_params.chunks = base_params.native_chunks,
        inline_array: base_params.inline_array = base_params.inline_array_default,
    ) -> het_params.df_roh:
        debug = self._log.debug

        resolved_region: Region = parse_single_region(self, region)
        del region

        debug("compute windowed heterozygosity")
        sample_id, sample_set, windows, counts = self._sample_count_het(
            sample=sample,
            region=resolved_region,
            site_mask=site_mask,
            window_size=window_size,
            sample_set=sample_set,
            chunks=chunks,
            inline_array=inline_array,
        )

        debug("compute runs of homozygosity")
        df_roh = self._roh_hmm_predict(
            windows=windows,
            counts=counts,
            phet_roh=phet_roh,
            phet_nonroh=phet_nonroh,
            transition=transition,
            window_size=window_size,
            sample_id=sample_id,
            contig=resolved_region.contig,
        )

        return df_roh

    @check_types
    @doc(
        summary="Plot a runs of homozygosity track.",
    )
    def plot_roh_track(
        self,
        df_roh: het_params.df_roh,
        region: base_params.region,
        sizing_mode: gplt_params.sizing_mode = gplt_params.sizing_mode_default,
        width: gplt_params.width = gplt_params.width_default,
        height: gplt_params.height = 80,
        show: gplt_params.show = True,
        x_range: Optional[gplt_params.x_range] = None,
        title: Optional[gplt_params.title] = None,
        output_backend: gplt_params.output_backend = gplt_params.output_backend_default,
    ) -> gplt_params.figure:
        debug = self._log.debug

        debug("handle region parameter - this determines the genome region to plot")
        resolved_region: Region = parse_single_region(self, region)
        del region
        contig = resolved_region.contig
        start = resolved_region.start
        end = resolved_region.end
        if start is None:
            start = 0
        if end is None:
            end = len(self.genome_sequence(contig))

        debug("define x axis range")
        if x_range is None:
            x_range = bokeh.models.Range1d(start, end, bounds="auto")

        debug(
            "we're going to plot each gene as a rectangle, so add some additional columns"
        )
        data = df_roh.copy()
        data["bottom"] = 0.2
        data["top"] = 0.8

        debug("make a figure")
        xwheel_zoom = bokeh.models.WheelZoomTool(
            dimensions="width", maintain_focus=False
        )
        fig = bokeh.plotting.figure(
            title=title,
            sizing_mode=sizing_mode,
            width=width,
            height=height,
            tools=[
                "xpan",
                "xzoom_in",
                "xzoom_out",
                xwheel_zoom,
                "reset",
                "tap",
                "hover",
                "save",
            ],
            active_scroll=xwheel_zoom,
            active_drag="xpan",
            x_range=x_range,
            y_range=bokeh.models.Range1d(0, 1),
            output_backend=output_backend,
        )

        debug("now plot the ROH as rectangles")
        fig.quad(
            bottom="bottom",
            top="top",
            left="roh_start",
            right="roh_stop",
            source=data,
            line_width=1,
            fill_alpha=0.5,
        )

        debug("tidy up the plot")
        fig.ygrid.visible = False
        fig.yaxis.ticker = []
        fig.yaxis.axis_label = "RoH"
        self._bokeh_style_genome_xaxis(fig, resolved_region.contig)

        if show:  # pragma: no cover
            bokeh.plotting.show(fig)
            return None
        else:
            return fig

    @check_types
    @doc(
        summary="""
            Plot windowed heterozygosity and inferred runs of homozygosity for a
            single sample over a genome region.
        """,
    )
    def plot_roh(
        self,
        sample: base_params.sample,
        region: base_params.region,
        window_size: het_params.window_size = het_params.window_size_default,
        site_mask: Optional[base_params.site_mask] = base_params.DEFAULT,
        sample_set: Optional[base_params.sample_set] = None,
        phet_roh: het_params.phet_roh = het_params.phet_roh_default,
        phet_nonroh: het_params.phet_nonroh = het_params.phet_nonroh_default,
        transition: het_params.transition = het_params.transition_default,
        y_max: het_params.y_max = het_params.y_max_default,
        sizing_mode: gplt_params.sizing_mode = gplt_params.sizing_mode_default,
        width: gplt_params.width = gplt_params.width_default,
        heterozygosity_height: gplt_params.height = 170,
        roh_height: gplt_params.height = 40,
        genes_height: gplt_params.genes_height = gplt_params.genes_height_default,
        circle_kwargs: Optional[gplt_params.circle_kwargs] = None,
        show: gplt_params.show = True,
        output_backend: gplt_params.output_backend = gplt_params.output_backend_default,
        chunks: base_params.chunks = base_params.native_chunks,
        inline_array: base_params.inline_array = base_params.inline_array_default,
    ) -> gplt_params.figure:
        debug = self._log.debug

        resolved_region: Region = parse_single_region(self, region)
        del region

        debug("compute windowed heterozygosity")
        sample_id, sample_set, windows, counts = self._sample_count_het(
            sample=sample,
            region=resolved_region,
            site_mask=site_mask,
            window_size=window_size,
            sample_set=sample_set,
            chunks=chunks,
            inline_array=inline_array,
        )

        debug("plot_heterozygosity track")
        fig_het = self._plot_heterozygosity_track(
            sample_id=sample_id,
            sample_set=sample_set,
            windows=windows,
            counts=counts,
            region=resolved_region,
            window_size=window_size,
            y_max=y_max,
            sizing_mode=sizing_mode,
            width=width,
            height=heterozygosity_height,
            circle_kwargs=circle_kwargs,
            show=False,
            x_range=None,
            output_backend=output_backend,
        )
        fig_het.xaxis.visible = False
        figs = [fig_het]

        debug("compute runs of homozygosity")
        df_roh = self._roh_hmm_predict(
            windows=windows,
            counts=counts,
            phet_roh=phet_roh,
            phet_nonroh=phet_nonroh,
            transition=transition,
            window_size=window_size,
            sample_id=sample_id,
            contig=resolved_region.contig,
        )

        debug("plot roh track")
        fig_roh = self.plot_roh_track(
            df_roh,
            region=resolved_region,
            sizing_mode=sizing_mode,
            width=width,
            height=roh_height,
            show=False,
            x_range=fig_het.x_range,
            output_backend=output_backend,
        )
        fig_roh.xaxis.visible = False
        figs.append(fig_roh)

        debug("plot genes track")
        fig_genes = self.plot_genes(
            region=resolved_region,
            sizing_mode=sizing_mode,
            width=width,
            height=genes_height,
            x_range=fig_het.x_range,
            show=False,
            output_backend=output_backend,
        )
        figs.append(fig_genes)

        debug("combine plots into a single figure")
        fig_all = bokeh.layouts.gridplot(
            figs,
            ncols=1,
            toolbar_location="above",
            merge_tools=True,
            sizing_mode=sizing_mode,
        )

        if show:  # pragma: no cover
            bokeh.plotting.show(fig_all)
            return None
        else:
            return fig_all

    def gene_cnv(
        self,
        region: base_params.regions,
        sample_sets=None,
        sample_query=None,
        sample_query_options=None,
        max_coverage_variance=DEFAULT_MAX_COVERAGE_VARIANCE,
        chunks: base_params.chunks = base_params.native_chunks,
        inline_array: base_params.inline_array = base_params.inline_array_default,
    ):
        """Compute modal copy number by gene, from HMM data.

        Parameters
        ----------
        region: str or list of str or Region or list of Region
            Chromosome arm (e.g., "2L"), gene name (e.g., "AGAP007280"), genomic
            region defined with coordinates (e.g., "2L:44989425-44998059") or a
            named tuple with genomic location `Region(contig, start, end)`.
            Multiple values can be provided as a list, in which case data will
            be concatenated, e.g., ["3R", "3L"].
        sample_sets : str or list of str
            Can be a sample set identifier (e.g., "AG1000G-AO") or a list of
            sample set identifiers (e.g., ["AG1000G-BF-A", "AG1000G-BF-B"]) or
            a release identifier (e.g., "3.0") or a list of release identifiers.
        sample_query : str, optional
            A pandas query string which will be evaluated against the sample
            metadata e.g., "taxon == 'coluzzii' and country == 'Burkina Faso'".
        sample_query_options : dict, optional
            A dictionary of arguments that will be passed through to pandas query() or
            eval(), e.g. parser, engine, local_dict, global_dict, resolvers.
        max_coverage_variance : float, optional
            Remove samples if coverage variance exceeds this value.

        Returns
        -------
        ds : xarray.Dataset
            A dataset of modal copy number per gene and associated data.

        """

        regions: List[Region] = parse_multi_region(self, region)
        del region

        ds = simple_xarray_concat(
            [
                self._gene_cnv(
                    region=r,
                    sample_sets=sample_sets,
                    sample_query=sample_query,
                    sample_query_options=sample_query_options,
                    max_coverage_variance=max_coverage_variance,
                    chunks=chunks,
                    inline_array=inline_array,
                )
                for r in regions
            ],
            dim="genes",
        )

        return ds

    def _gene_cnv(
        self,
        *,
        region,
        sample_sets,
        sample_query,
        sample_query_options,
        max_coverage_variance,
        chunks,
        inline_array,
    ):
        debug = self._log.debug

        debug("sanity check")
        assert isinstance(region, Region)

        debug("access HMM data")
        ds_hmm = self.cnv_hmm(
            region=region.contig,
            sample_sets=sample_sets,
            sample_query=sample_query,
            sample_query_options=sample_query_options,
            max_coverage_variance=max_coverage_variance,
            chunks=chunks,
            inline_array=inline_array,
        )
        pos = ds_hmm["variant_position"].data
        end = ds_hmm["variant_end"].data
        cn = ds_hmm["call_CN"].data
        with self._dask_progress(desc="Load CNV HMM data"):
            pos, end, cn = dask.compute(pos, end, cn)

        debug("access genes")
        df_genome_features = self.genome_features(region=region)
        sample_query_options = sample_query_options or {}
        df_genes = df_genome_features.query(
            f"type == '{self._gff_gene_type}'", **sample_query_options
        )

        debug("setup intermediates")
        windows = []
        modes = []
        counts = []

        debug("iterate over genes")
        genes_iterator = self._progress(
            df_genes.itertuples(),
            desc="Compute modal gene copy number",
            total=len(df_genes),
        )
        for gene in genes_iterator:
            # locate windows overlapping the gene
            loc_gene_start = bisect_left(end, gene.start)
            loc_gene_stop = bisect_right(pos, gene.end)
            w = loc_gene_stop - loc_gene_start
            windows.append(w)

            # slice out copy number data for the given gene
            cn_gene = cn[loc_gene_start:loc_gene_stop]

            # compute the modes
            m, c = _cn_mode(cn_gene, vmax=12)
            modes.append(m)
            counts.append(c)

        debug("combine results")
        windows = np.array(windows)
        modes = np.vstack(modes)
        counts = np.vstack(counts)

        debug("build dataset")
        ds_out = xr.Dataset(
            coords={
                "gene_id": (["genes"], df_genes["ID"].values),
                "sample_id": (["samples"], ds_hmm["sample_id"].values),
            },
            data_vars={
                "gene_contig": (["genes"], df_genes["contig"].values),
                "gene_start": (["genes"], df_genes["start"].values),
                "gene_end": (["genes"], df_genes["end"].values),
                "gene_windows": (["genes"], windows),
                "gene_name": (
                    ["genes"],
                    df_genes[self._gff_gene_name_attribute].values,
                ),
                "gene_strand": (["genes"], df_genes["strand"].values),
                "gene_description": (["genes"], df_genes["description"].values),
                "CN_mode": (["genes", "samples"], modes),
                "CN_mode_count": (["genes", "samples"], counts),
                "sample_coverage_variance": (
                    ["samples"],
                    ds_hmm["sample_coverage_variance"].values,
                ),
                "sample_is_high_variance": (
                    ["samples"],
                    ds_hmm["sample_is_high_variance"].values,
                ),
            },
        )

        return ds_out

    def gene_cnv_frequencies(
        self,
        region: base_params.regions,
        cohorts,
        sample_query=None,
        sample_query_options=None,
        min_cohort_size=10,
        sample_sets=None,
        drop_invariant=True,
        max_coverage_variance=DEFAULT_MAX_COVERAGE_VARIANCE,
        chunks: base_params.chunks = base_params.native_chunks,
        inline_array: base_params.inline_array = base_params.inline_array_default,
    ):
        """Compute modal copy number by gene, then compute the frequency of
        amplifications and deletions in one or more cohorts, from HMM data.

        Parameters
        ----------
        region: str or list of str or Region or list of Region
            Chromosome arm (e.g., "2L"), gene name (e.g., "AGAP007280"), genomic
            region defined with coordinates (e.g., "2L:44989425-44998059") or a
            named tuple with genomic location `Region(contig, start, end)`.
            Multiple values can be provided as a list, in which case data will
            be concatenated, e.g., ["3R", "3L"].
        cohorts : str or dict
            If a string, gives the name of a predefined cohort set, e.g., one of
            {"admin1_month", "admin1_year", "admin2_month", "admin2_year"}.
            If a dict, should map cohort labels to sample queries, e.g.,
            ``{"bf_2012_col": "country == 'Burkina Faso' and year == 2012 and
            taxon == 'coluzzii'"}``.
        sample_query : str, optional
            A pandas query string which will be evaluated against the sample
            metadata e.g., "taxon == 'coluzzii' and country == 'Burkina Faso'".
        sample_query_options : dict, optional
            A dictionary of arguments that will be passed through to pandas query() or
            eval(), e.g. parser, engine, local_dict, global_dict, resolvers.
        min_cohort_size : int
            Minimum cohort size, below which cohorts are dropped.
        sample_sets : str or list of str, optional
            Can be a sample set identifier (e.g., "AG1000G-AO") or a list of
            sample set identifiers (e.g., ["AG1000G-BF-A", "AG1000G-BF-B"]) or a
            release identifier (e.g., "3.0") or a list of release identifiers.
        drop_invariant : bool, optional
            If True, drop any rows where there is no evidence of variation.
        max_coverage_variance : float, optional
            Remove samples if coverage variance exceeds this value.

        Returns
        -------
        df : pandas.DataFrame
            A dataframe of CNV amplification (amp) and deletion (del)
            frequencies in the specified cohorts, one row per gene and CNV type
            (amp/del).

        """
        debug = self._log.debug

        debug("check and normalise parameters")
        regions: List[Region] = parse_multi_region(self, region)
        del region

        debug("access and concatenate data from regions")
        df = pd.concat(
            [
                self._gene_cnv_frequencies(
                    region=r,
                    cohorts=cohorts,
                    sample_query=sample_query,
                    sample_query_options=sample_query_options,
                    min_cohort_size=min_cohort_size,
                    sample_sets=sample_sets,
                    drop_invariant=drop_invariant,
                    max_coverage_variance=max_coverage_variance,
                    chunks=chunks,
                    inline_array=inline_array,
                )
                for r in regions
            ],
            axis=0,
        )

        debug("add metadata")
        title = f"Gene CNV frequencies ({region_str(regions)})"
        df.attrs["title"] = title

        return df

    def _gene_cnv_frequencies(
        self,
        *,
        region,
        cohorts,
        sample_query,
        sample_query_options,
        min_cohort_size,
        sample_sets,
        drop_invariant,
        max_coverage_variance,
        chunks,
        inline_array,
    ):
        debug = self._log.debug

        debug("sanity check - this function is one region at a time")
        assert isinstance(region, Region)

        debug("get gene copy number data")
        ds_cnv = self.gene_cnv(
            region=region,
            sample_sets=sample_sets,
            sample_query=sample_query,
            sample_query_options=sample_query_options,
            max_coverage_variance=max_coverage_variance,
            chunks=chunks,
            inline_array=inline_array,
        )

        debug("load sample metadata")
        df_samples = self.sample_metadata(sample_sets=sample_sets)

        debug("align sample metadata with samples in CNV data")
        sample_id = ds_cnv["sample_id"].values
        df_samples = df_samples.set_index("sample_id").loc[sample_id].reset_index()

        debug("figure out expected copy number")
        if region.contig == "X":
            is_male = (df_samples["sex_call"] == "M").values
            expected_cn = np.where(is_male, 1, 2)[np.newaxis, :]
        else:
            expected_cn = 2

        debug(
            "setup output dataframe - two rows for each gene, one for amplification and one for deletion"
        )
        n_genes = ds_cnv.sizes["genes"]
        df_genes = ds_cnv[
            [
                "gene_id",
                "gene_name",
                "gene_strand",
                "gene_description",
                "gene_contig",
                "gene_start",
                "gene_end",
            ]
        ].to_dataframe()
        df = pd.concat([df_genes, df_genes], axis=0).reset_index(drop=True)
        df.rename(
            columns={
                "gene_contig": "contig",
                "gene_start": "start",
                "gene_end": "end",
            },
            inplace=True,
        )

        debug("add CNV type column")
        df_cnv_type = pd.DataFrame(
            {
                "cnv_type": np.array(
                    (["amp"] * n_genes) + (["del"] * n_genes), dtype=object
                )
            }
        )
        df = pd.concat([df, df_cnv_type], axis=1)

        debug("set up intermediates")
        cn = ds_cnv["CN_mode"].values
        is_amp = cn > expected_cn
        is_del = (cn >= 0) & (cn < expected_cn)
        is_called = cn >= 0

        debug("set up cohort dict")
        coh_dict = locate_cohorts(cohorts=cohorts, data=df_samples)

        debug("compute cohort frequencies")
        freq_cols = dict()
        for coh, loc_coh in coh_dict.items():
            n_samples = np.count_nonzero(loc_coh)
            debug(f"{coh}, {n_samples} samples")

            if n_samples >= min_cohort_size:
                # subset data to cohort
                is_amp_coh = np.compress(loc_coh, is_amp, axis=1)
                is_del_coh = np.compress(loc_coh, is_del, axis=1)
                is_called_coh = np.compress(loc_coh, is_called, axis=1)

                # count amplifications and deletions
                amp_count_coh = np.sum(is_amp_coh, axis=1)
                del_count_coh = np.sum(is_del_coh, axis=1)
                called_count_coh = np.sum(is_called_coh, axis=1)

                # compute frequencies, taking accessibility into account
                with np.errstate(divide="ignore", invalid="ignore"):
                    amp_freq_coh = np.where(
                        called_count_coh > 0, amp_count_coh / called_count_coh, np.nan
                    )
                    del_freq_coh = np.where(
                        called_count_coh > 0, del_count_coh / called_count_coh, np.nan
                    )

                freq_cols[f"frq_{coh}"] = np.concatenate([amp_freq_coh, del_freq_coh])

        debug("build a dataframe with the frequency columns")
        df_freqs = pd.DataFrame(freq_cols)

        debug("compute max_af and additional columns")
        df_extras = pd.DataFrame(
            {
                "max_af": df_freqs.max(axis=1),
                "windows": np.concatenate(
                    [ds_cnv["gene_windows"].values, ds_cnv["gene_windows"].values]
                ),
            }
        )

        debug("build the final dataframe")
        df.reset_index(drop=True, inplace=True)
        df = pd.concat([df, df_freqs, df_extras], axis=1)
        df.sort_values(["contig", "start", "cnv_type"], inplace=True)
        df.reset_index(drop=True, inplace=True)

        debug("add label")
        df["label"] = pandas_apply(
            self._make_gene_cnv_label, df, columns=["gene_id", "gene_name", "cnv_type"]
        )

        debug("deal with invariants")
        if drop_invariant:
            df = df.query("max_af > 0")

        debug("set index for convenience")
        df.set_index(["gene_id", "gene_name", "cnv_type"], inplace=True)

        return df

    def gene_cnv_frequencies_advanced(
        self,
        region: base_params.regions,
        area_by,
        period_by,
        sample_sets=None,
        sample_query=None,
        sample_query_options=None,
        min_cohort_size=10,
        variant_query=None,
        drop_invariant=True,
        max_coverage_variance=DEFAULT_MAX_COVERAGE_VARIANCE,
        ci_method="wilson",
        chunks: base_params.chunks = base_params.native_chunks,
        inline_array: base_params.inline_array = base_params.inline_array_default,
    ):
        """Group samples by taxon, area (space) and period (time), then compute
        gene CNV counts and frequencies.

        Parameters
        ----------
        region: str or list of str or Region or list of Region
            Chromosome arm (e.g., "2L"), gene name (e.g., "AGAP007280"), genomic
            region defined with coordinates (e.g., "2L:44989425-44998059") or a
            named tuple with genomic location `Region(contig, start, end)`.
            Multiple values can be provided as a list, in which case data will
            be concatenated, e.g., ["3R", "3L"].
        area_by : str
            Column name in the sample metadata to use to group samples spatially.
            E.g., use "admin1_iso" or "admin1_name" to group by level 1
            administrative divisions, or use "admin2_name" to group by level 2
            administrative divisions.
        period_by : {"year", "quarter", "month"}
            Length of time to group samples temporally.
        sample_sets : str or list of str, optional
            Can be a sample set identifier (e.g., "AG1000G-AO") or a list of
            sample set identifiers (e.g., ["AG1000G-BF-A", "AG1000G-BF-B"]) or a
            release identifier (e.g., "3.0") or a list of release identifiers.
        sample_query : str, optional
            A pandas query string which will be evaluated against the sample
            metadata e.g., "taxon == 'coluzzii' and country == 'Burkina Faso'".
        sample_query_options : dict, optional
            A dictionary of arguments that will be passed through to pandas query() or
            eval(), e.g. parser, engine, local_dict, global_dict, resolvers.
        min_cohort_size : int, optional
            Minimum cohort size. Any cohorts below this size are omitted.
        variant_query : str, optional
            A pandas query string which will be evaluated against variants.
        drop_invariant : bool, optional
            If True, drop any rows where there is no evidence of variation.
        max_coverage_variance : float, optional
            Remove samples if coverage variance exceeds this value.
        ci_method : {"normal", "agresti_coull", "beta", "wilson", "binom_test"}, optional
            Method to use for computing confidence intervals, passed through to
            `statsmodels.stats.proportion.proportion_confint`.

        Returns
        -------
        ds : xarray.Dataset
            The resulting dataset contains data has dimensions "cohorts" and
            "variants". Variables prefixed with "cohort" are 1-dimensional
            arrays with data about the cohorts, such as the area, period, taxon
            and cohort size. Variables prefixed with "variant" are 1-dimensional
            arrays with data about the variants, such as the contig, position,
            reference and alternate alleles. Variables prefixed with "event" are
            2-dimensional arrays with the allele counts and frequency
            calculations.

        """

        regions: List[Region] = parse_multi_region(self, region)
        del region

        ds = simple_xarray_concat(
            [
                self._gene_cnv_frequencies_advanced(
                    region=r,
                    area_by=area_by,
                    period_by=period_by,
                    sample_sets=sample_sets,
                    sample_query=sample_query,
                    sample_query_options=sample_query_options,
                    min_cohort_size=min_cohort_size,
                    variant_query=variant_query,
                    drop_invariant=drop_invariant,
                    max_coverage_variance=max_coverage_variance,
                    ci_method=ci_method,
                    chunks=chunks,
                    inline_array=inline_array,
                )
                for r in regions
            ],
            dim="variants",
        )

        title = f"Gene CNV frequencies ({region_str(regions)})"
        ds.attrs["title"] = title

        return ds

    def _gene_cnv_frequencies_advanced(
        self,
        *,
        region,
        area_by,
        period_by,
        sample_sets,
        sample_query,
        sample_query_options,
        min_cohort_size,
        variant_query,
        drop_invariant,
        max_coverage_variance,
        ci_method,
        chunks,
        inline_array,
    ):
        debug = self._log.debug

        debug("sanity check - here we deal with one region only")
        assert isinstance(region, Region)

        debug("access gene CNV calls")
        ds_cnv = self.gene_cnv(
            region=region,
            sample_sets=sample_sets,
            sample_query=sample_query,
            sample_query_options=sample_query_options,
            max_coverage_variance=max_coverage_variance,
            chunks=chunks,
            inline_array=inline_array,
        )

        debug("load sample metadata")
        df_samples = self.sample_metadata(sample_sets=sample_sets)

        debug("align sample metadata")
        sample_id = ds_cnv["sample_id"].values
        df_samples = df_samples.set_index("sample_id").loc[sample_id].reset_index()

        debug("prepare sample metadata for cohort grouping")
        df_samples = _prep_samples_for_cohort_grouping(
            df_samples=df_samples,
            area_by=area_by,
            period_by=period_by,
        )

        debug("group samples to make cohorts")
        group_samples_by_cohort = df_samples.groupby(["taxon", "area", "period"])

        debug("build cohorts dataframe")
        df_cohorts = _build_cohorts_from_sample_grouping(
            group_samples_by_cohort=group_samples_by_cohort,
            min_cohort_size=min_cohort_size,
        )

        debug("figure out expected copy number")
        if region.contig == "X":
            is_male = (df_samples["sex_call"] == "M").values
            expected_cn = np.where(is_male, 1, 2)[np.newaxis, :]
        else:
            expected_cn = 2

        debug("set up intermediates")
        cn = ds_cnv["CN_mode"].values
        is_amp = cn > expected_cn
        is_del = (cn >= 0) & (cn < expected_cn)
        is_called = cn >= 0

        debug("set up main event variables")
        n_genes = ds_cnv.sizes["genes"]
        n_variants, n_cohorts = n_genes * 2, len(df_cohorts)
        count = np.zeros((n_variants, n_cohorts), dtype=int)
        nobs = np.zeros((n_variants, n_cohorts), dtype=int)

        debug("build event count and nobs for each cohort")
        for cohort_index, cohort in enumerate(df_cohorts.itertuples()):
            # construct grouping key
            cohort_key = cohort.taxon, cohort.area, cohort.period

            # obtain sample indices for cohort
            sample_indices = group_samples_by_cohort.indices[cohort_key]

            # select genotype data for cohort
            cohort_is_amp = np.take(is_amp, sample_indices, axis=1)
            cohort_is_del = np.take(is_del, sample_indices, axis=1)
            cohort_is_called = np.take(is_called, sample_indices, axis=1)

            # compute cohort allele counts
            np.sum(cohort_is_amp, axis=1, out=count[::2, cohort_index])
            np.sum(cohort_is_del, axis=1, out=count[1::2, cohort_index])

            # compute cohort allele numbers
            cohort_n_called = np.sum(cohort_is_called, axis=1)
            nobs[:, cohort_index] = np.repeat(cohort_n_called, 2)

        debug("compute frequency")
        with np.errstate(divide="ignore", invalid="ignore"):
            # ignore division warnings
            frequency = np.where(nobs > 0, count / nobs, np.nan)

        debug("make dataframe of variants")
        with warnings.catch_warnings():
            # ignore "All-NaN slice encountered" warnings
            warnings.simplefilter("ignore", category=RuntimeWarning)
            max_af = np.nanmax(frequency, axis=1)
        df_variants = pd.DataFrame(
            {
                "contig": region.contig,
                "start": np.repeat(ds_cnv["gene_start"].values, 2),
                "end": np.repeat(ds_cnv["gene_end"].values, 2),
                "windows": np.repeat(ds_cnv["gene_windows"].values, 2),
                # alternate amplification and deletion
                "cnv_type": np.tile(np.array(["amp", "del"]), n_genes),
                "max_af": max_af,
                "gene_id": np.repeat(ds_cnv["gene_id"].values, 2),
                "gene_name": np.repeat(ds_cnv["gene_name"].values, 2),
                "gene_strand": np.repeat(ds_cnv["gene_strand"].values, 2),
            }
        )

        debug("add variant label")
        df_variants["label"] = pandas_apply(
            self._make_gene_cnv_label,
            df_variants,
            columns=["gene_id", "gene_name", "cnv_type"],
        )

        debug("build the output dataset")
        ds_out = xr.Dataset()

        debug("cohort variables")
        for coh_col in df_cohorts.columns:
            ds_out[f"cohort_{coh_col}"] = "cohorts", df_cohorts[coh_col]

        debug("variant variables")
        for snp_col in df_variants.columns:
            ds_out[f"variant_{snp_col}"] = "variants", df_variants[snp_col]

        debug("event variables")
        ds_out["event_count"] = ("variants", "cohorts"), count
        ds_out["event_nobs"] = ("variants", "cohorts"), nobs
        ds_out["event_frequency"] = ("variants", "cohorts"), frequency

        debug("deal with invariants")
        if drop_invariant:
            loc_variant = df_variants["max_af"].values > 0
            ds_out = ds_out.isel(variants=loc_variant)
            df_variants = df_variants.loc[loc_variant].reset_index(drop=True)

        debug("apply variant query")
        if variant_query is not None:
            loc_variants = df_variants.eval(variant_query).values
            ds_out = ds_out.isel(variants=loc_variants)

        debug("add confidence intervals")
        _add_frequency_ci(ds=ds_out, ci_method=ci_method)

        debug("tidy up display by sorting variables")
        ds_out = ds_out[sorted(ds_out)]

        return ds_out

    def _block_jackknife_cohort_diversity_stats(
        self, *, cohort_label, ac, n_jack, confidence_level
    ):
        debug = self._log.debug

        debug("set up for diversity calculations")
        n_sites = ac.shape[0]
        ac = allel.AlleleCountsArray(ac)
        n = ac.sum(axis=1).max()  # number of chromosomes sampled
        n_sites = min(n_sites, ac.shape[0])  # number of sites
        block_length = n_sites // n_jack  # number of sites in each block
        n_sites_j = n_sites - block_length  # number of sites in each jackknife resample

        debug("compute scaling constants")
        a1 = np.sum(1 / np.arange(1, n))
        a2 = np.sum(1 / (np.arange(1, n) ** 2))
        b1 = (n + 1) / (3 * (n - 1))
        b2 = 2 * (n**2 + n + 3) / (9 * n * (n - 1))
        c1 = b1 - (1 / a1)
        c2 = b2 - ((n + 2) / (a1 * n)) + (a2 / (a1**2))
        e1 = c1 / a1
        e2 = c2 / (a1**2 + a2)

        debug(
            "compute some intermediates ahead of time, to minimise computation during jackknife resampling"
        )
        mpd_data = allel.mean_pairwise_difference(ac, fill=0)
        # N.B., here we compute the number of segregating sites as the number
        # of alleles minus 1. This follows the sgkit and tskit implementations,
        # and is different from scikit-allel.
        seg_data = ac.allelism() - 1

        debug("compute estimates from all data")
        theta_pi_abs_data = np.sum(mpd_data)
        theta_pi_data = theta_pi_abs_data / n_sites
        S_data = np.sum(seg_data)
        theta_w_abs_data = S_data / a1
        theta_w_data = theta_w_abs_data / n_sites
        d_data = theta_pi_abs_data - theta_w_abs_data
        d_stdev_data = np.sqrt((e1 * S_data) + (e2 * S_data * (S_data - 1)))
        tajima_d_data = d_data / d_stdev_data

        debug("set up for jackknife resampling")
        jack_theta_pi = []
        jack_theta_w = []
        jack_tajima_d = []

        debug("begin jackknife resampling")
        for i in range(n_jack):
            # locate block to delete
            block_start = i * block_length
            block_stop = block_start + block_length
            loc_j = np.ones(n_sites, dtype=bool)
            loc_j[block_start:block_stop] = False
            assert np.count_nonzero(loc_j) == n_sites_j

            # resample data and compute statistics

            # theta_pi
            mpd_j = mpd_data[loc_j]
            theta_pi_abs_j = np.sum(mpd_j)
            theta_pi_j = theta_pi_abs_j / n_sites_j
            jack_theta_pi.append(theta_pi_j)

            # theta_w
            seg_j = seg_data[loc_j]
            S_j = np.sum(seg_j)
            theta_w_abs_j = S_j / a1
            theta_w_j = theta_w_abs_j / n_sites_j
            jack_theta_w.append(theta_w_j)

            # tajima_d
            d_j = theta_pi_abs_j - theta_w_abs_j
            d_stdev_j = np.sqrt((e1 * S_j) + (e2 * S_j * (S_j - 1)))
            tajima_d_j = d_j / d_stdev_j
            jack_tajima_d.append(tajima_d_j)

        # calculate jackknife stats
        (
            theta_pi_estimate,
            theta_pi_bias,
            theta_pi_std_err,
            theta_pi_ci_err,
            theta_pi_ci_low,
            theta_pi_ci_upp,
        ) = jackknife_ci(
            stat_data=theta_pi_data,
            jack_stat=jack_theta_pi,
            confidence_level=confidence_level,
        )
        (
            theta_w_estimate,
            theta_w_bias,
            theta_w_std_err,
            theta_w_ci_err,
            theta_w_ci_low,
            theta_w_ci_upp,
        ) = jackknife_ci(
            stat_data=theta_w_data,
            jack_stat=jack_theta_w,
            confidence_level=confidence_level,
        )
        (
            tajima_d_estimate,
            tajima_d_bias,
            tajima_d_std_err,
            tajima_d_ci_err,
            tajima_d_ci_low,
            tajima_d_ci_upp,
        ) = jackknife_ci(
            stat_data=tajima_d_data,
            jack_stat=jack_tajima_d,
            confidence_level=confidence_level,
        )

        return dict(
            cohort=cohort_label,
            theta_pi=theta_pi_data,
            theta_pi_estimate=theta_pi_estimate,
            theta_pi_bias=theta_pi_bias,
            theta_pi_std_err=theta_pi_std_err,
            theta_pi_ci_err=theta_pi_ci_err,
            theta_pi_ci_low=theta_pi_ci_low,
            theta_pi_ci_upp=theta_pi_ci_upp,
            theta_w=theta_w_data,
            theta_w_estimate=theta_w_estimate,
            theta_w_bias=theta_w_bias,
            theta_w_std_err=theta_w_std_err,
            theta_w_ci_err=theta_w_ci_err,
            theta_w_ci_low=theta_w_ci_low,
            theta_w_ci_upp=theta_w_ci_upp,
            tajima_d=tajima_d_data,
            tajima_d_estimate=tajima_d_estimate,
            tajima_d_bias=tajima_d_bias,
            tajima_d_std_err=tajima_d_std_err,
            tajima_d_ci_err=tajima_d_ci_err,
            tajima_d_ci_low=tajima_d_ci_low,
            tajima_d_ci_upp=tajima_d_ci_upp,
        )

    @check_types
    @doc(
        summary="""
            Compute genetic diversity summary statistics for a cohort of
            individuals.
        """,
        returns="""
            A pandas series with summary statistics and their confidence
            intervals.
        """,
    )
    def cohort_diversity_stats(
        self,
        cohort: base_params.cohort,
        cohort_size: base_params.cohort_size,
        region: base_params.regions,
        min_cohort_size: Optional[base_params.min_cohort_size] = None,
        max_cohort_size: Optional[base_params.max_cohort_size] = None,
        site_mask: Optional[base_params.site_mask] = base_params.DEFAULT,
        site_class: Optional[base_params.site_class] = None,
        sample_sets: Optional[base_params.sample_sets] = None,
        random_seed: base_params.random_seed = 42,
        n_jack: base_params.n_jack = 200,
        confidence_level: base_params.confidence_level = 0.95,
        chunks: base_params.chunks = base_params.native_chunks,
        inline_array: base_params.inline_array = base_params.inline_array_default,
    ) -> pd.Series:
        debug = self._log.debug

        debug("process cohort parameter")
        cohort_query = None
        if isinstance(cohort, str):
            # assume it is one of the predefined cohorts
            cohort_label = cohort
            df_samples = self.sample_metadata(sample_sets=sample_sets)
            cohort_cols = [c for c in df_samples.columns if c.startswith("cohort_")]
            for c in cohort_cols:
                if cohort in set(df_samples[c]):
                    cohort_query = f"{c} == '{cohort}'"
                    break
            if cohort_query is None:
                raise ValueError(f"unknown cohort: {cohort}")

        elif isinstance(cohort, (list, tuple)) and len(cohort) == 2:
            cohort_label, cohort_query = cohort

        else:
            raise TypeError(r"invalid cohort parameter: {cohort!r}")

        debug("access allele counts")
        ac = self.snp_allele_counts(
            region=region,
            site_mask=site_mask,
            site_class=site_class,
            sample_query=cohort_query,
            sample_sets=sample_sets,
            cohort_size=cohort_size,
            min_cohort_size=min_cohort_size,
            max_cohort_size=max_cohort_size,
            random_seed=random_seed,
            chunks=chunks,
            inline_array=inline_array,
        )

        debug("compute diversity stats")
        stats = self._block_jackknife_cohort_diversity_stats(
            cohort_label=cohort_label,
            ac=ac,
            n_jack=n_jack,
            confidence_level=confidence_level,
        )

        debug("compute some extra cohort variables")
        df_samples = self.sample_metadata(
            sample_sets=sample_sets, sample_query=cohort_query
        )
        extra_fields = [
            ("taxon", "unique"),
            ("year", "unique"),
            ("month", "unique"),
            ("country", "unique"),
            ("admin1_iso", "unique"),
            ("admin1_name", "unique"),
            ("admin2_name", "unique"),
            ("longitude", "mean"),
            ("latitude", "mean"),
        ]
        for field, agg in extra_fields:
            if agg == "unique":
                vals = df_samples[field].dropna().sort_values().unique()
                if len(vals) == 0:
                    val = np.nan
                elif len(vals) == 1:
                    val = vals[0]
                else:
                    val = vals.tolist()
            elif agg == "mean":
                vals = df_samples[field].dropna()
                if len(vals) == 0:
                    val = np.nan
                else:
                    val = np.mean(vals)
            else:
                val = np.nan
            stats[field] = val

        return pd.Series(stats)

    @check_types
    @doc(
        summary="""
            Compute genetic diversity summary statistics for multiple cohorts.
        """,
        returns="""
            A DataFrame where each row provides summary statistics and their
            confidence intervals for a single cohort.
        """,
    )
    def diversity_stats(
        self,
        cohorts: base_params.cohorts,
        cohort_size: base_params.cohort_size,
        region: base_params.regions,
        site_mask: Optional[base_params.site_mask] = base_params.DEFAULT,
        site_class: Optional[base_params.site_class] = None,
        sample_query: Optional[base_params.sample_query] = None,
        sample_query_options: Optional[base_params.sample_query_options] = None,
        sample_sets: Optional[base_params.sample_sets] = None,
        random_seed: base_params.random_seed = 42,
        n_jack: base_params.n_jack = 200,
        confidence_level: base_params.confidence_level = 0.95,
        chunks: base_params.chunks = base_params.native_chunks,
        inline_array: base_params.inline_array = base_params.inline_array_default,
    ) -> pd.DataFrame:
        # Normalise cohorts parameter.
        cohort_queries = self._setup_cohort_queries(
            cohorts=cohorts,
            sample_sets=sample_sets,
            sample_query=sample_query,
            sample_query_options=sample_query_options,
            cohort_size=cohort_size,
            min_cohort_size=None,
        )

        # Compute diversity stats for cohorts.
        all_stats = []
        for cohort_label, cohort_query in cohort_queries.items():
            stats = self.cohort_diversity_stats(
                cohort=(cohort_label, cohort_query),
                cohort_size=cohort_size,
                region=region,
                site_mask=site_mask,
                site_class=site_class,
                sample_sets=sample_sets,
                random_seed=random_seed,
                n_jack=n_jack,
                confidence_level=confidence_level,
                chunks=chunks,
                inline_array=inline_array,
            )
            all_stats.append(stats)
        df_stats = pd.DataFrame(all_stats)

        return df_stats

    @check_types
    @doc(
        summary="Plot diversity summary statistics for multiple cohorts.",
        parameters=dict(
            df_stats="Output from `diversity_stats()`.",
            bar_plot_height="Height of bar plots in pixels (px).",
            bar_width="Width per bar in pixels (px).",
            scatter_plot_height="Height of scatter plot in pixels (px).",
            scatter_plot_width="Width of scatter plot in pixels (px).",
            plot_kwargs="Extra plotting parameters.",
        ),
    )
    def plot_diversity_stats(
        self,
        df_stats: pd.DataFrame,
        color: plotly_params.color = None,
        bar_plot_height: int = 450,
        bar_width: int = 30,
        scatter_plot_height: int = 500,
        scatter_plot_width: int = 500,
        template: plotly_params.template = "plotly_white",
        color_discrete_sequence: plotly_params.color_discrete_sequence = None,
        color_discrete_map: plotly_params.color_discrete_map = None,
        category_orders: plotly_params.category_order = None,
        plot_kwargs: Optional[Mapping] = None,
        show: plotly_params.show = True,
        renderer: plotly_params.renderer = None,
    ) -> Optional[Tuple[go.Figure, ...]]:
        # Handle color.
        (
            color_prepped,
            color_discrete_map_prepped,
            category_orders_prepped,
        ) = self._setup_sample_colors_plotly(
            data=df_stats,
            color=color,
            color_discrete_map=color_discrete_map,
            color_discrete_sequence=color_discrete_sequence,
            category_orders=category_orders,
        )
        del color
        del color_discrete_map
        del color_discrete_sequence
        del category_orders

        # Set up common plotting parameters.
        default_plot_kwargs = dict(
            hover_name="cohort",
            hover_data=[
                "taxon",
                "country",
                "admin1_iso",
                "admin1_name",
                "admin2_name",
                "longitude",
                "latitude",
                "year",
                "month",
            ],
            labels={
                "theta_pi_estimate": "θ<sub>π</sub>",
                "theta_w_estimate": "θ<sub>𝑤</sub>",
                "tajima_d_estimate": "𝐷",
                "cohort": "Cohort",
                "taxon": "Taxon",
                "country": "Country",
            },
            color=color_prepped,
            color_discrete_map=color_discrete_map_prepped,
            category_orders=category_orders_prepped,
            template=template,
        )

        # Finalise parameters.
        if plot_kwargs is None:
            plot_kwargs = dict()
        default_plot_kwargs.update(plot_kwargs)
        plot_kwargs = default_plot_kwargs
        bar_plot_width = 300 + bar_width * len(df_stats)

        # Nucleotide diversity bar plot.
        fig1 = px.bar(
            data_frame=df_stats,
            x="cohort",
            y="theta_pi_estimate",
            error_y="theta_pi_ci_err",
            title="Nucleotide diversity",
            height=bar_plot_height,
            width=bar_plot_width,
            **plot_kwargs,
        )

        # Watterson's estimator bar plot.
        fig2 = px.bar(
            data_frame=df_stats,
            x="cohort",
            y="theta_w_estimate",
            error_y="theta_w_ci_err",
            title="Watterson's estimator",
            height=bar_plot_height,
            width=bar_plot_width,
            **plot_kwargs,
        )

        # Tajima's D bar plot.
        fig3 = px.bar(
            data_frame=df_stats,
            x="cohort",
            y="tajima_d_estimate",
            error_y="tajima_d_ci_err",
            title="Tajima's D",
            height=bar_plot_height,
            width=bar_plot_width,
            **plot_kwargs,
        )

        # Scatter plot comparing diversity estimators.
        fig4 = px.scatter(
            data_frame=df_stats,
            x="theta_pi_estimate",
            y="theta_w_estimate",
            error_x="theta_pi_ci_err",
            error_y="theta_w_ci_err",
            title="Diversity estimators",
            width=scatter_plot_width,
            height=scatter_plot_height,
            **plot_kwargs,
        )

        if show:  # pragma: no cover
            fig1.show(renderer=renderer)
            fig2.show(renderer=renderer)
            fig3.show(renderer=renderer)
            fig4.show(renderer=renderer)
            return None
        else:
            return (fig1, fig2, fig3, fig4)

    @check_types
    @doc(
        summary="Run iHS GWSS.",
        returns=dict(
            x="An array containing the window centre point genomic positions.",
            ihs="An array with iHS statistic values for each window.",
        ),
    )
    def ihs_gwss(
        self,
        contig: base_params.contig,
        analysis: hap_params.analysis = base_params.DEFAULT,
        sample_sets: Optional[base_params.sample_sets] = None,
        sample_query: Optional[base_params.sample_query] = None,
        sample_query_options: Optional[base_params.sample_query_options] = None,
        window_size: ihs_params.window_size = ihs_params.window_size_default,
        percentiles: ihs_params.percentiles = ihs_params.percentiles_default,
        standardize: ihs_params.standardize = True,
        standardization_bins: Optional[ihs_params.standardization_bins] = None,
        standardization_n_bins: ihs_params.standardization_n_bins = ihs_params.standardization_n_bins_default,
        standardization_diagnostics: ihs_params.standardization_diagnostics = False,
        filter_min_maf: ihs_params.filter_min_maf = ihs_params.filter_min_maf_default,
        compute_min_maf: ihs_params.compute_min_maf = ihs_params.compute_min_maf_default,
        min_ehh: ihs_params.min_ehh = ihs_params.min_ehh_default,
        max_gap: ihs_params.max_gap = ihs_params.max_gap_default,
        gap_scale: ihs_params.gap_scale = ihs_params.gap_scale_default,
        include_edges: ihs_params.include_edges = True,
        use_threads: ihs_params.use_threads = True,
        min_cohort_size: Optional[
            base_params.min_cohort_size
        ] = ihs_params.min_cohort_size_default,
        max_cohort_size: Optional[
            base_params.max_cohort_size
        ] = ihs_params.max_cohort_size_default,
        random_seed: base_params.random_seed = 42,
        chunks: base_params.chunks = base_params.native_chunks,
        inline_array: base_params.inline_array = base_params.inline_array_default,
    ) -> Tuple[np.ndarray, np.ndarray]:
        # change this name if you ever change the behaviour of this function, to
        # invalidate any previously cached data
        name = self._ihs_gwss_cache_name

        params = dict(
            contig=contig,
            analysis=self._prep_phasing_analysis_param(analysis=analysis),
            window_size=window_size,
            percentiles=percentiles,
            standardize=standardize,
            standardization_bins=standardization_bins,
            standardization_n_bins=standardization_n_bins,
            standardization_diagnostics=standardization_diagnostics,
            filter_min_maf=filter_min_maf,
            compute_min_maf=compute_min_maf,
            min_ehh=min_ehh,
            include_edges=include_edges,
            max_gap=max_gap,
            gap_scale=gap_scale,
            use_threads=use_threads,
            sample_sets=self._prep_sample_sets_param(sample_sets=sample_sets),
            # N.B., do not be tempted to convert this sample query into integer
            # indices using _prep_sample_selection_params, because the indices
            # are different in the haplotype data.
            sample_query=sample_query,
            sample_query_options=sample_query_options,
            min_cohort_size=min_cohort_size,
            max_cohort_size=max_cohort_size,
            random_seed=random_seed,
        )

        try:
            results = self.results_cache_get(name=name, params=params)

        except CacheMiss:
            results = self._ihs_gwss(chunks=chunks, inline_array=inline_array, **params)
            self.results_cache_set(name=name, params=params, results=results)

        x = results["x"]
        ihs = results["ihs"]

        return x, ihs

    def _ihs_gwss(
        self,
        *,
        contig,
        analysis,
        sample_sets,
        sample_query,
        sample_query_options,
        window_size,
        percentiles,
        standardize,
        standardization_bins,
        standardization_n_bins,
        standardization_diagnostics,
        filter_min_maf,
        compute_min_maf,
        min_ehh,
        max_gap,
        gap_scale,
        include_edges,
        use_threads,
        min_cohort_size,
        max_cohort_size,
        random_seed,
        chunks,
        inline_array,
    ):
        ds_haps = self.haplotypes(
            region=contig,
            analysis=analysis,
            sample_query=sample_query,
            sample_query_options=sample_query_options,
            sample_sets=sample_sets,
            min_cohort_size=min_cohort_size,
            max_cohort_size=max_cohort_size,
            random_seed=random_seed,
            chunks=chunks,
            inline_array=inline_array,
        )

        gt = allel.GenotypeDaskArray(ds_haps["call_genotype"].data)
        with self._dask_progress(desc="Load haplotypes"):
            ht = gt.to_haplotypes().compute()

        with self._spinner(desc="Compute IHS"):
            ac = ht.count_alleles(max_allele=1)
            pos = ds_haps["variant_position"].values

            if filter_min_maf > 0:
                af = ac.to_frequencies()
                maf = np.min(af, axis=1)
                maf_filter = maf > filter_min_maf
                ht = ht.compress(maf_filter, axis=0)
                pos = pos[maf_filter]
                ac = ac[maf_filter]

            # compute iHS
            ihs = allel.ihs(
                h=ht,
                pos=pos,
                min_maf=compute_min_maf,
                min_ehh=min_ehh,
                include_edges=include_edges,
                max_gap=max_gap,
                gap_scale=gap_scale,
                use_threads=use_threads,
            )

            # remove any NaNs
            na_mask = ~np.isnan(ihs)
            ihs = ihs[na_mask]
            pos = pos[na_mask]
            ac = ac[na_mask]

            # take absolute value
            ihs = np.fabs(ihs)

            if standardize:
                ihs, _ = allel.standardize_by_allele_count(
                    score=ihs,
                    aac=ac[:, 1],
                    bins=standardization_bins,
                    n_bins=standardization_n_bins,
                    diagnostics=standardization_diagnostics,
                )

            if window_size:
                ihs = allel.moving_statistic(
                    ihs, statistic=np.percentile, size=window_size, q=percentiles
                )
                pos = allel.moving_statistic(pos, statistic=np.mean, size=window_size)

        results = dict(x=pos, ihs=ihs)

        return results

    @check_types
    @doc(
        summary="Run and plot iHS GWSS data.",
    )
    def plot_ihs_gwss_track(
        self,
        contig: base_params.contig,
        analysis: hap_params.analysis = base_params.DEFAULT,
        sample_sets: Optional[base_params.sample_sets] = None,
        sample_query: Optional[base_params.sample_query] = None,
        sample_query_options: Optional[base_params.sample_query_options] = None,
        window_size: ihs_params.window_size = ihs_params.window_size_default,
        percentiles: ihs_params.percentiles = ihs_params.percentiles_default,
        standardize: ihs_params.standardize = True,
        standardization_bins: Optional[ihs_params.standardization_bins] = None,
        standardization_n_bins: ihs_params.standardization_n_bins = ihs_params.standardization_n_bins_default,
        standardization_diagnostics: ihs_params.standardization_diagnostics = False,
        filter_min_maf: ihs_params.filter_min_maf = ihs_params.filter_min_maf_default,
        compute_min_maf: ihs_params.compute_min_maf = ihs_params.compute_min_maf_default,
        min_ehh: ihs_params.min_ehh = ihs_params.min_ehh_default,
        max_gap: ihs_params.max_gap = ihs_params.max_gap_default,
        gap_scale: ihs_params.gap_scale = ihs_params.gap_scale_default,
        include_edges: ihs_params.include_edges = True,
        use_threads: ihs_params.use_threads = True,
        min_cohort_size: Optional[
            base_params.min_cohort_size
        ] = ihs_params.min_cohort_size_default,
        max_cohort_size: Optional[
            base_params.max_cohort_size
        ] = ihs_params.max_cohort_size_default,
        random_seed: base_params.random_seed = 42,
        palette: ihs_params.palette = ihs_params.palette_default,
        title: Optional[gplt_params.title] = None,
        sizing_mode: gplt_params.sizing_mode = gplt_params.sizing_mode_default,
        width: gplt_params.width = gplt_params.width_default,
        height: gplt_params.height = 200,
        show: gplt_params.show = True,
        x_range: Optional[gplt_params.x_range] = None,
        output_backend: gplt_params.output_backend = gplt_params.output_backend_default,
        chunks: base_params.chunks = base_params.native_chunks,
        inline_array: base_params.inline_array = base_params.inline_array_default,
    ) -> gplt_params.figure:
        # compute ihs
        x, ihs = self.ihs_gwss(
            contig=contig,
            analysis=analysis,
            window_size=window_size,
            percentiles=percentiles,
            standardize=standardize,
            standardization_bins=standardization_bins,
            standardization_n_bins=standardization_n_bins,
            standardization_diagnostics=standardization_diagnostics,
            filter_min_maf=filter_min_maf,
            compute_min_maf=compute_min_maf,
            min_ehh=min_ehh,
            max_gap=max_gap,
            gap_scale=gap_scale,
            include_edges=include_edges,
            use_threads=use_threads,
            min_cohort_size=min_cohort_size,
            max_cohort_size=max_cohort_size,
            sample_query=sample_query,
            sample_query_options=sample_query_options,
            sample_sets=sample_sets,
            random_seed=random_seed,
            chunks=chunks,
            inline_array=inline_array,
        )

        # determine X axis range
        x_min = x[0]
        x_max = x[-1]
        if x_range is None:
            x_range = bokeh.models.Range1d(x_min, x_max, bounds="auto")

        # create a figure
        xwheel_zoom = bokeh.models.WheelZoomTool(
            dimensions="width", maintain_focus=False
        )
        if title is None:
            title = sample_query
        fig = bokeh.plotting.figure(
            title=title,
            tools=[
                "xpan",
                "xzoom_in",
                "xzoom_out",
                xwheel_zoom,
                "reset",
                "save",
                "crosshair",
            ],
            active_inspect=None,
            active_scroll=xwheel_zoom,
            active_drag="xpan",
            sizing_mode=sizing_mode,
            width=width,
            height=height,
            toolbar_location="above",
            x_range=x_range,
            output_backend=output_backend,
        )

        if window_size:
            if isinstance(percentiles, int):
                percentiles = (percentiles,)
            # Ensure percentiles are sorted so that colors make sense.
            percentiles = tuple(sorted(percentiles))

        # add an empty dimension to ihs array if 1D
        ihs = np.reshape(ihs, (ihs.shape[0], -1))

        # select the base color palette to work from
        base_palette = bokeh.palettes.all_palettes[palette][8]

        # keep only enough colours to plot the IHS tracks
        bokeh_palette = base_palette[: ihs.shape[1]]

        # reverse the colors so darkest is last
        bokeh_palette = bokeh_palette[::-1]

        # plot IHS tracks
        for i in range(ihs.shape[1]):
            ihs_perc = ihs[:, i]
            color = bokeh_palette[i]

            # plot ihs
            fig.circle(
                x=x,
                y=ihs_perc,
                size=4,
                line_width=0,
                line_color=color,
                fill_color=color,
            )

        # tidy up the plot
        fig.yaxis.axis_label = "ihs"
        self._bokeh_style_genome_xaxis(fig, contig)

        if show:  # pragma: no cover
            bokeh.plotting.show(fig)
            return None
        else:
            return fig

    @check_types
    @doc(
        summary="Run and plot XP-EHH GWSS data.",
    )
    def plot_xpehh_gwss(
        self,
        contig: base_params.contig,
        analysis: hap_params.analysis = base_params.DEFAULT,
        sample_sets: Optional[base_params.sample_sets] = None,
        cohort1_query: Optional[base_params.sample_query] = None,
        cohort2_query: Optional[base_params.sample_query] = None,
        sample_query_options: Optional[base_params.sample_query_options] = None,
        window_size: xpehh_params.window_size = xpehh_params.window_size_default,
        percentiles: xpehh_params.percentiles = xpehh_params.percentiles_default,
        filter_min_maf: xpehh_params.filter_min_maf = xpehh_params.filter_min_maf_default,
        map_pos: Optional[xpehh_params.map_pos] = None,
        min_ehh: xpehh_params.min_ehh = xpehh_params.min_ehh_default,
        max_gap: xpehh_params.max_gap = xpehh_params.max_gap_default,
        gap_scale: xpehh_params.gap_scale = xpehh_params.gap_scale_default,
        include_edges: xpehh_params.include_edges = True,
        use_threads: xpehh_params.use_threads = True,
        min_cohort_size: Optional[
            base_params.min_cohort_size
        ] = xpehh_params.min_cohort_size_default,
        max_cohort_size: Optional[
            base_params.max_cohort_size
        ] = xpehh_params.max_cohort_size_default,
        random_seed: base_params.random_seed = 42,
        palette: xpehh_params.palette = xpehh_params.palette_default,
        title: Optional[gplt_params.title] = None,
        sizing_mode: gplt_params.sizing_mode = gplt_params.sizing_mode_default,
        width: gplt_params.width = gplt_params.width_default,
        track_height: gplt_params.track_height = 170,
        genes_height: gplt_params.genes_height = gplt_params.genes_height_default,
        show: gplt_params.show = True,
        output_backend: gplt_params.output_backend = gplt_params.output_backend_default,
        chunks: base_params.chunks = base_params.native_chunks,
        inline_array: base_params.inline_array = base_params.inline_array_default,
    ) -> gplt_params.figure:
        # gwss track
        fig1 = self.plot_xpehh_gwss_track(
            contig=contig,
            analysis=analysis,
            sample_sets=sample_sets,
            cohort1_query=cohort1_query,
            cohort2_query=cohort2_query,
            sample_query_options=sample_query_options,
            window_size=window_size,
            percentiles=percentiles,
            palette=palette,
            filter_min_maf=filter_min_maf,
            map_pos=map_pos,
            min_ehh=min_ehh,
            max_gap=max_gap,
            gap_scale=gap_scale,
            include_edges=include_edges,
            use_threads=use_threads,
            min_cohort_size=min_cohort_size,
            max_cohort_size=max_cohort_size,
            random_seed=random_seed,
            title=title,
            sizing_mode=sizing_mode,
            width=width,
            height=track_height,
            show=False,
            x_range=None,
            output_backend=output_backend,
            chunks=chunks,
            inline_array=inline_array,
        )

        fig1.xaxis.visible = False

        # plot genes
        fig2 = self.plot_genes(
            region=contig,
            sizing_mode=sizing_mode,
            width=width,
            height=genes_height,
            x_range=fig1.x_range,
            show=False,
            output_backend=output_backend,
        )

        # combine plots into a single figure
        fig = bokeh.layouts.gridplot(
            [fig1, fig2],
            ncols=1,
            toolbar_location="above",
            merge_tools=True,
            sizing_mode=sizing_mode,
        )

        if show:  # pragma: no cover
            bokeh.plotting.show(fig)
            return None
        else:
            return fig

    @doc(
        summary="Run and plot iHS GWSS data.",
    )
    def plot_ihs_gwss(
        self,
        contig: base_params.contig,
        analysis: hap_params.analysis = base_params.DEFAULT,
        sample_sets: Optional[base_params.sample_sets] = None,
        sample_query: Optional[base_params.sample_query] = None,
        sample_query_options: Optional[base_params.sample_query_options] = None,
        window_size: ihs_params.window_size = ihs_params.window_size_default,
        percentiles: ihs_params.percentiles = ihs_params.percentiles_default,
        standardize: ihs_params.standardize = True,
        standardization_bins: Optional[ihs_params.standardization_bins] = None,
        standardization_n_bins: ihs_params.standardization_n_bins = ihs_params.standardization_n_bins_default,
        standardization_diagnostics: ihs_params.standardization_diagnostics = False,
        filter_min_maf: ihs_params.filter_min_maf = ihs_params.filter_min_maf_default,
        compute_min_maf: ihs_params.compute_min_maf = ihs_params.compute_min_maf_default,
        min_ehh: ihs_params.min_ehh = ihs_params.min_ehh_default,
        max_gap: ihs_params.max_gap = ihs_params.max_gap_default,
        gap_scale: ihs_params.gap_scale = ihs_params.gap_scale_default,
        include_edges: ihs_params.include_edges = True,
        use_threads: ihs_params.use_threads = True,
        min_cohort_size: Optional[
            base_params.min_cohort_size
        ] = ihs_params.min_cohort_size_default,
        max_cohort_size: Optional[
            base_params.max_cohort_size
        ] = ihs_params.max_cohort_size_default,
        random_seed: base_params.random_seed = 42,
        palette: ihs_params.palette = ihs_params.palette_default,
        title: Optional[gplt_params.title] = None,
        sizing_mode: gplt_params.sizing_mode = gplt_params.sizing_mode_default,
        width: gplt_params.width = gplt_params.width_default,
        track_height: gplt_params.track_height = 170,
        genes_height: gplt_params.genes_height = gplt_params.genes_height_default,
        show: gplt_params.show = True,
        output_backend: gplt_params.output_backend = gplt_params.output_backend_default,
        chunks: base_params.chunks = base_params.native_chunks,
        inline_array: base_params.inline_array = base_params.inline_array_default,
    ) -> gplt_params.figure:
        # gwss track
        fig1 = self.plot_ihs_gwss_track(
            contig=contig,
            analysis=analysis,
            sample_sets=sample_sets,
            sample_query=sample_query,
            sample_query_options=sample_query_options,
            window_size=window_size,
            percentiles=percentiles,
            palette=palette,
            standardize=standardize,
            standardization_bins=standardization_bins,
            standardization_n_bins=standardization_n_bins,
            standardization_diagnostics=standardization_diagnostics,
            filter_min_maf=filter_min_maf,
            compute_min_maf=compute_min_maf,
            min_ehh=min_ehh,
            max_gap=max_gap,
            gap_scale=gap_scale,
            include_edges=include_edges,
            use_threads=use_threads,
            min_cohort_size=min_cohort_size,
            max_cohort_size=max_cohort_size,
            random_seed=random_seed,
            title=title,
            sizing_mode=sizing_mode,
            width=width,
            height=track_height,
            show=False,
            output_backend=output_backend,
            chunks=chunks,
            inline_array=inline_array,
        )

        fig1.xaxis.visible = False

        # plot genes
        fig2 = self.plot_genes(
            region=contig,
            sizing_mode=sizing_mode,
            width=width,
            height=genes_height,
            x_range=fig1.x_range,
            show=False,
            output_backend=output_backend,
        )

        # combine plots into a single figure
        fig = bokeh.layouts.gridplot(
            [fig1, fig2],
            ncols=1,
            toolbar_location="above",
            merge_tools=True,
            sizing_mode=sizing_mode,
        )

        if show:  # pragma: no cover
            bokeh.plotting.show(fig)
            return None
        else:
            return fig

    @check_types
    @doc(
        summary="Run XP-EHH GWSS.",
        returns=dict(
            x="An array containing the window centre point genomic positions.",
            xpehh="An array with XP-EHH statistic values for each window.",
        ),
    )
    def xpehh_gwss(
        self,
        contig: base_params.contig,
        analysis: hap_params.analysis = base_params.DEFAULT,
        sample_sets: Optional[base_params.sample_sets] = None,
        cohort1_query: Optional[base_params.sample_query] = None,
        cohort2_query: Optional[base_params.sample_query] = None,
        sample_query_options: Optional[base_params.sample_query_options] = None,
        window_size: xpehh_params.window_size = xpehh_params.window_size_default,
        percentiles: xpehh_params.percentiles = xpehh_params.percentiles_default,
        filter_min_maf: xpehh_params.filter_min_maf = xpehh_params.filter_min_maf_default,
        map_pos: Optional[xpehh_params.map_pos] = None,
        min_ehh: xpehh_params.min_ehh = xpehh_params.min_ehh_default,
        max_gap: xpehh_params.max_gap = xpehh_params.max_gap_default,
        gap_scale: xpehh_params.gap_scale = xpehh_params.gap_scale_default,
        include_edges: xpehh_params.include_edges = True,
        use_threads: xpehh_params.use_threads = True,
        min_cohort_size: Optional[
            base_params.min_cohort_size
        ] = xpehh_params.min_cohort_size_default,
        max_cohort_size: Optional[
            base_params.max_cohort_size
        ] = xpehh_params.max_cohort_size_default,
        random_seed: base_params.random_seed = 42,
        chunks: base_params.chunks = base_params.native_chunks,
        inline_array: base_params.inline_array = base_params.inline_array_default,
    ) -> Tuple[np.ndarray, np.ndarray]:
        # change this name if you ever change the behaviour of this function, to
        # invalidate any previously cached data
        name = self._xpehh_gwss_cache_name

        params = dict(
            contig=contig,
            analysis=self._prep_phasing_analysis_param(analysis=analysis),
            window_size=window_size,
            percentiles=percentiles,
            filter_min_maf=filter_min_maf,
            map_pos=map_pos,
            min_ehh=min_ehh,
            include_edges=include_edges,
            max_gap=max_gap,
            gap_scale=gap_scale,
            use_threads=use_threads,
            sample_sets=self._prep_sample_sets_param(sample_sets=sample_sets),
            # N.B., do not be tempted to convert this sample query into integer
            # indices using _prep_sample_selection_params, because the indices
            # are different in the haplotype data.
            cohort1_query=cohort1_query,
            cohort2_query=cohort2_query,
            sample_query_options=sample_query_options,
            min_cohort_size=min_cohort_size,
            max_cohort_size=max_cohort_size,
            random_seed=random_seed,
        )

        try:
            results = self.results_cache_get(name=name, params=params)

        except CacheMiss:
            results = self._xpehh_gwss(
                chunks=chunks, inline_array=inline_array, **params
            )
            self.results_cache_set(name=name, params=params, results=results)

        x = results["x"]
        xpehh = results["xpehh"]

        return x, xpehh

    def _xpehh_gwss(
        self,
        *,
        contig,
        analysis,
        sample_sets,
        cohort1_query,
        cohort2_query,
        sample_query_options,
        window_size,
        percentiles,
        filter_min_maf,
        map_pos,
        min_ehh,
        max_gap,
        gap_scale,
        include_edges,
        use_threads,
        min_cohort_size,
        max_cohort_size,
        random_seed,
        chunks,
        inline_array,
    ):
        ds_haps1 = self.haplotypes(
            region=contig,
            analysis=analysis,
            sample_query=cohort1_query,
            sample_query_options=sample_query_options,
            sample_sets=sample_sets,
            min_cohort_size=min_cohort_size,
            max_cohort_size=max_cohort_size,
            random_seed=random_seed,
            chunks=chunks,
            inline_array=inline_array,
        )

        ds_haps2 = self.haplotypes(
            region=contig,
            analysis=analysis,
            sample_query=cohort2_query,
            sample_query_options=sample_query_options,
            sample_sets=sample_sets,
            min_cohort_size=min_cohort_size,
            max_cohort_size=max_cohort_size,
            random_seed=random_seed,
            chunks=chunks,
            inline_array=inline_array,
        )

        gt1 = allel.GenotypeDaskArray(ds_haps1["call_genotype"].data)
        gt2 = allel.GenotypeDaskArray(ds_haps2["call_genotype"].data)
        with self._dask_progress(desc="Load haplotypes for cohort 1"):
            ht1 = gt1.to_haplotypes().compute()
        with self._dask_progress(desc="Load haplotypes for cohort 2"):
            ht2 = gt2.to_haplotypes().compute()

        with self._spinner("Compute XPEHH"):
            ac1 = ht1.count_alleles(max_allele=1)
            ac2 = ht2.count_alleles(max_allele=1)
            pos = ds_haps1["variant_position"].values

            if filter_min_maf > 0:
                ac = ac1 + ac2
                af = ac.to_frequencies()
                maf = np.min(af, axis=1)
                maf_filter = maf > filter_min_maf

                ht1 = ht1.compress(maf_filter, axis=0)
                ht2 = ht2.compress(maf_filter, axis=0)
                pos = pos[maf_filter]
                ac1 = ac1[maf_filter]
                ac2 = ac2[maf_filter]

            # compute XP-EHH
            xp = allel.xpehh(
                h1=ht1,
                h2=ht2,
                pos=pos,
                map_pos=map_pos,
                min_ehh=min_ehh,
                include_edges=include_edges,
                max_gap=max_gap,
                gap_scale=gap_scale,
                use_threads=use_threads,
            )

            # remove any NaNs
            na_mask = ~np.isnan(xp)
            xp = xp[na_mask]
            pos = pos[na_mask]
            ac1 = ac1[na_mask]
            ac2 = ac2[na_mask]

            if window_size:
                xp = allel.moving_statistic(
                    xp, statistic=np.percentile, size=window_size, q=percentiles
                )
                pos = allel.moving_statistic(pos, statistic=np.mean, size=window_size)

        results = dict(x=pos, xpehh=xp)

        return results

    @doc(
        summary="Run and plot XP-EHH GWSS data.",
    )
    def plot_xpehh_gwss_track(
        self,
        contig: base_params.contig,
        analysis: hap_params.analysis = base_params.DEFAULT,
        sample_sets: Optional[base_params.sample_sets] = None,
        cohort1_query: Optional[base_params.sample_query] = None,
        cohort2_query: Optional[base_params.sample_query] = None,
        sample_query_options: Optional[base_params.sample_query_options] = None,
        window_size: xpehh_params.window_size = xpehh_params.window_size_default,
        percentiles: xpehh_params.percentiles = xpehh_params.percentiles_default,
        filter_min_maf: xpehh_params.filter_min_maf = xpehh_params.filter_min_maf_default,
        map_pos: Optional[xpehh_params.map_pos] = None,
        min_ehh: xpehh_params.min_ehh = xpehh_params.min_ehh_default,
        max_gap: xpehh_params.max_gap = xpehh_params.max_gap_default,
        gap_scale: xpehh_params.gap_scale = xpehh_params.gap_scale_default,
        include_edges: xpehh_params.include_edges = True,
        use_threads: xpehh_params.use_threads = True,
        min_cohort_size: Optional[
            base_params.min_cohort_size
        ] = xpehh_params.min_cohort_size_default,
        max_cohort_size: Optional[
            base_params.max_cohort_size
        ] = xpehh_params.max_cohort_size_default,
        random_seed: base_params.random_seed = 42,
        palette: xpehh_params.palette = xpehh_params.palette_default,
        title: Optional[gplt_params.title] = None,
        sizing_mode: gplt_params.sizing_mode = gplt_params.sizing_mode_default,
        width: gplt_params.width = gplt_params.width_default,
        height: gplt_params.height = 200,
        show: gplt_params.show = True,
        x_range: Optional[gplt_params.x_range] = None,
        output_backend: gplt_params.output_backend = gplt_params.output_backend_default,
        chunks: base_params.chunks = base_params.native_chunks,
        inline_array: base_params.inline_array = base_params.inline_array_default,
    ) -> gplt_params.figure:
        # compute xpehh
        x, xpehh = self.xpehh_gwss(
            contig=contig,
            analysis=analysis,
            window_size=window_size,
            percentiles=percentiles,
            filter_min_maf=filter_min_maf,
            map_pos=map_pos,
            min_ehh=min_ehh,
            max_gap=max_gap,
            gap_scale=gap_scale,
            include_edges=include_edges,
            use_threads=use_threads,
            min_cohort_size=min_cohort_size,
            max_cohort_size=max_cohort_size,
            cohort1_query=cohort1_query,
            cohort2_query=cohort2_query,
            sample_query_options=sample_query_options,
            sample_sets=sample_sets,
            random_seed=random_seed,
            chunks=chunks,
            inline_array=inline_array,
        )

        # determine X axis range
        x_min = x[0]
        x_max = x[-1]
        if x_range is None:
            x_range = bokeh.models.Range1d(x_min, x_max, bounds="auto")

        # create a figure
        xwheel_zoom = bokeh.models.WheelZoomTool(
            dimensions="width", maintain_focus=False
        )
        if title is None:
            if cohort1_query is None or cohort2_query is None:
                title = "XP-EHH"
            else:
                title = f"Cohort 1: {cohort1_query}\nCohort 2: {cohort2_query}"
        fig = bokeh.plotting.figure(
            title=title,
            tools=[
                "xpan",
                "xzoom_in",
                "xzoom_out",
                xwheel_zoom,
                "reset",
                "save",
                "crosshair",
            ],
            active_inspect=None,
            active_scroll=xwheel_zoom,
            active_drag="xpan",
            sizing_mode=sizing_mode,
            width=width,
            height=height,
            toolbar_location="above",
            x_range=x_range,
            output_backend=output_backend,
        )

        if window_size:
            if isinstance(percentiles, int):
                percentiles = (percentiles,)
            # Ensure percentiles are sorted so that colors make sense.
            percentiles = tuple(sorted(percentiles))

        # add an empty dimension to XP-EHH array if 1D
        xpehh = np.reshape(xpehh, (xpehh.shape[0], -1))

        # select the base color palette to work from
        base_palette = bokeh.palettes.all_palettes[palette][8]

        # keep only enough colours to plot the XP-EHH tracks
        bokeh_palette = base_palette[: xpehh.shape[1]]

        # reverse the colors so darkest is last
        bokeh_palette = bokeh_palette[::-1]

        for i in range(xpehh.shape[1]):
            xpehh_perc = xpehh[:, i]
            color = bokeh_palette[i]

            # plot XP-EHH
            fig.circle(
                x=x,
                y=xpehh_perc,
                size=4,
                line_width=0,
                line_color=color,
                fill_color=color,
            )

        # tidy up the plot
        fig.yaxis.axis_label = "XP-EHH"
        self._bokeh_style_genome_xaxis(fig, contig)

        if show:  # pragma: no cover
            bokeh.plotting.show(fig)
            return None
        else:
            return fig

    @check_types
    @doc(
        summary="""
            Construct a median-joining haplotype network and display it using
            Cytoscape.
        """,
        extended_summary="""
            A haplotype network provides a visualisation of the genetic distance
            between haplotypes. Each node in the network represents a unique
            haplotype. The size (area) of the node is scaled by the number of
            times that unique haplotype was observed within the selected samples.
            A connection between two nodes represents a single SNP difference
            between the corresponding haplotypes.
        """,
    )
    def plot_haplotype_network(
        self,
        region: base_params.regions,
        analysis: hap_params.analysis = base_params.DEFAULT,
        sample_sets: Optional[base_params.sample_sets] = None,
        sample_query: Optional[base_params.sample_query] = None,
        sample_query_options: Optional[base_params.sample_query_options] = None,
        max_dist: hapnet_params.max_dist = hapnet_params.max_dist_default,
        color: plotly_params.color = None,
        color_discrete_sequence: plotly_params.color_discrete_sequence = None,
        color_discrete_map: plotly_params.color_discrete_map = None,
        category_orders: plotly_params.category_order = None,
        node_size_factor: hapnet_params.node_size_factor = hapnet_params.node_size_factor_default,
        layout: hapnet_params.layout = hapnet_params.layout_default,
        layout_params: Optional[hapnet_params.layout_params] = None,
        server_port: Optional[dash_params.server_port] = None,
        server_mode: Optional[
            dash_params.server_mode
        ] = dash_params.server_mode_default,
        height: dash_params.height = 600,
        width: Optional[dash_params.width] = "100%",
        serve_scripts_locally: dash_params.serve_scripts_locally = dash_params.serve_scripts_locally_default,
        chunks: base_params.chunks = base_params.native_chunks,
        inline_array: base_params.inline_array = base_params.inline_array_default,
    ):
        import dash_cytoscape as cyto  # type: ignore
        from dash import Dash, dcc, html  # type: ignore
        from dash.dependencies import Input, Output  # type: ignore

        debug = self._log.debug

        # https://dash.plotly.com/dash-in-jupyter#troubleshooting
        # debug("infer jupyter proxy config")
        # Turn off for now, this seems to crash the kernel!
        # from dash import jupyter_dash
        # jupyter_dash.infer_jupyter_proxy_config()

        if layout != "cose":
            cyto.load_extra_layouts()

        debug("access haplotypes dataset")
        ds_haps = self.haplotypes(
            region=region,
            sample_sets=sample_sets,
            sample_query=sample_query,
            sample_query_options=sample_query_options,
            analysis=analysis,
            chunks=chunks,
            inline_array=inline_array,
        )

        debug("access sample metadata")
        df_samples = self.sample_metadata(
            sample_query=sample_query,
            sample_query_options=sample_query_options,
            sample_sets=sample_sets,
        )

        debug("setup haplotype metadata")
        samples_phased = ds_haps["sample_id"].values
        df_samples_phased = (
            df_samples.set_index("sample_id").loc[samples_phased].reset_index()
        )
        df_haps = df_samples_phased.loc[df_samples_phased.index.repeat(2)].reset_index(
            drop=True
        )

        debug("load haplotypes")
        gt = allel.GenotypeDaskArray(ds_haps["call_genotype"].data)
        with self._dask_progress(desc="Load haplotypes"):
            ht = gt.to_haplotypes().compute()

        with self._spinner(desc="Compute haplotype network"):
            debug("count alleles and select segregating sites")
            ac = ht.count_alleles(max_allele=1)
            loc_seg = ac.is_segregating()
            ht_seg = ht[loc_seg]

            debug("identify distinct haplotypes")
            ht_distinct_sets = ht_seg.distinct()
            # find indices of distinct haplotypes - just need one per set
            ht_distinct_indices = [min(s) for s in ht_distinct_sets]
            # reorder by index - TODO is this necessary?
            ix = np.argsort(ht_distinct_indices)
            ht_distinct_indices = [ht_distinct_indices[i] for i in ix]
            ht_distinct_sets = [ht_distinct_sets[i] for i in ix]
            # obtain an array of distinct haplotypes
            ht_distinct = ht_seg.take(ht_distinct_indices, axis=1)
            # count how many observations per distinct haplotype
            ht_counts = [len(s) for s in ht_distinct_sets]

            debug("construct median joining network")
            ht_distinct_mjn, edges, alt_edges = median_joining_network(
                ht_distinct, max_dist=max_dist
            )
            edges = np.triu(edges)
            alt_edges = np.triu(alt_edges)

        debug("setup colors")
        color_values = None
        color_values_display = None
        color_discrete_map_display = None
        ht_color_counts = None
        if color is not None:
            # sanitise color column - necessary to avoid grey pie chart segments
            df_haps["partition"] = df_haps[color].str.replace(r"\W", "", regex=True)

            # extract all unique values of the color column
            color_values = df_haps["partition"].fillna("<NA>").unique()
            color_values_mapping = dict(zip(df_haps["partition"], df_haps[color]))
            color_values_mapping["<NA>"] = "black"
            color_values_display = [color_values_mapping[c] for c in color_values]

            # count color values for each distinct haplotype
            ht_color_counts = [
                df_haps.iloc[list(s)]["partition"].value_counts().to_dict()
                for s in ht_distinct_sets
            ]

            # Set up colors.
            (
                color_prepped,
                color_discrete_map_prepped,
                category_orders_prepped,
            ) = self._setup_sample_colors_plotly(
                data=df_haps,
                color="partition",
                color_discrete_map=color_discrete_map,
                color_discrete_sequence=color_discrete_sequence,
                category_orders=category_orders,
            )
            del color_discrete_map
            del color_discrete_sequence
            del category_orders
            color_discrete_map_display = {
                color_values_mapping[v]: c
                for v, c in color_discrete_map_prepped.items()
            }

        debug("construct graph")
        anon_width = np.sqrt(0.3 * node_size_factor)
        graph_nodes, graph_edges = mjn_graph(
            ht_distinct=ht_distinct,
            ht_distinct_mjn=ht_distinct_mjn,
            ht_counts=ht_counts,
            ht_color_counts=ht_color_counts,
            color=color,
            color_values=color_values,
            edges=edges,
            alt_edges=alt_edges,
            node_size_factor=node_size_factor,
            anon_width=anon_width,
        )

        debug("prepare graph data for cytoscape")
        elements = [{"data": n} for n in graph_nodes] + [
            {"data": e} for e in graph_edges
        ]

        debug("define node style")
        node_style = {
            "width": "data(width)",
            "height": "data(width)",
            "pie-size": "100%",
        }
        if color and color_discrete_map_prepped is not None:
            # here are the styles which control the display of nodes as pie
            # charts
            for i, (v, c) in enumerate(color_discrete_map_prepped.items()):
                node_style[f"pie-{i + 1}-background-color"] = c
                node_style[
                    f"pie-{i + 1}-background-size"
                ] = f"mapData({v}, 0, 100, 0, 100)"
        node_stylesheet = {
            "selector": "node",
            "style": node_style,
        }
        debug(node_stylesheet)

        debug("define edge style")
        edge_stylesheet = {
            "selector": "edge",
            "style": {"curve-style": "bezier", "width": 2, "opacity": 0.5},
        }

        debug("define style for selected node")
        selected_stylesheet = {
            "selector": ":selected",
            "style": {
                "border-width": "3px",
                "border-style": "solid",
                "border-color": "black",
            },
        }

        debug("create figure legend")
        if color is not None:
            legend_fig = plotly_discrete_legend(
                color=color,
                color_values=color_values_display,
                color_discrete_map=color_discrete_map_display,
                category_orders=category_orders_prepped,
            )
            legend_component = dcc.Graph(
                id="legend",
                figure=legend_fig,
                config=dict(
                    displayModeBar=False,
                ),
            )
        else:
            legend_component = html.Div()

        debug("define cytoscape component")
        if layout_params is None:
            graph_layout_params = dict()
        else:
            graph_layout_params = dict(**layout_params)
        graph_layout_params["name"] = layout
        graph_layout_params.setdefault("padding", 10)
        graph_layout_params.setdefault("animate", False)

        cytoscape_component = cyto.Cytoscape(
            id="cytoscape",
            elements=elements,
            layout=graph_layout_params,
            stylesheet=[
                node_stylesheet,
                edge_stylesheet,
                selected_stylesheet,
            ],
            style={
                # width and height needed to get cytoscape component to display
                "width": "100%",
                "height": "100%",
                "background-color": "white",
            },
            # enable selecting multiple nodes with shift click and drag
            boxSelectionEnabled=True,
            # prevent accidentally zooming out to oblivion
            minZoom=0.1,
        )

        debug("create dash app")
        app = Dash(
            "dash-cytoscape-network",
            # this stylesheet is used to provide support for a rows and columns
            # layout of the components
            external_stylesheets=["https://codepen.io/chriddyp/pen/bWLwgP.css"],
        )
        # it's generally faster to serve script files from CDN
        app.scripts.config.serve_locally = serve_scripts_locally
        app.layout = html.Div(
            [
                html.Div(
                    cytoscape_component,
                    className="nine columns",
                    style={
                        # required to get cytoscape component to show ...
                        # reduce to prevent scroll overflow
                        "height": f"{height - 50}px",
                        "border": "1px solid black",
                    },
                ),
                html.Div(
                    legend_component,
                    className="three columns",
                    style={
                        "height": f"{height - 50}px",
                    },
                ),
                html.Div(id="output"),
            ],
        )

        debug(
            "define a callback function to display information about the selected node"
        )

        @app.callback(Output("output", "children"), Input("cytoscape", "tapNodeData"))
        def display_tap_node_data(data):
            if data is None:
                return "Click or tap a node for more information."
            else:
                n = data["count"]
                text = f"No. haplotypes: {n}"
                selected_color_data = {
                    color_v_display: int(data.get(color_v, 0) * n / 100)
                    for color_v, color_v_display in zip(
                        color_values, color_values_display
                    )
                }
                selected_color_data = sorted(
                    selected_color_data.items(), key=lambda item: item[1], reverse=True
                )
                color_texts = [
                    f"{color_v}: {color_n}"
                    for color_v, color_n in selected_color_data
                    if color_n > 0
                ]
                if color_texts:
                    color_texts = "; ".join(color_texts)
                    text += f" ({color_texts})"
                return text

        debug("set up run parameters")
        # workaround weird mypy bug here
        run_params: Dict[str, Any] = dict()
        if height is not None:
            run_params["jupyter_height"] = height
        if width is not None:
            run_params["jupyter_width"] = width
        if server_mode is not None:
            run_params["jupyter_mode"] = server_mode
        if server_port is not None:
            run_params["port"] = server_port

        debug("launch the dash app")
        app.run(**run_params)


@numba.njit("Tuple((int8, int64))(int8[:], int8)")
def _cn_mode_1d(a, vmax):
    # setup intermediates
    m = a.shape[0]
    counts = np.zeros(vmax + 1, dtype=numba.int64)

    # initialise return values
    mode = numba.int8(-1)
    mode_count = numba.int64(0)

    # iterate over array values, keeping track of counts
    for i in range(m):
        v = a[i]
        if 0 <= v <= vmax:
            c = counts[v]
            c += 1
            counts[v] = c
            if c > mode_count:
                mode = v
                mode_count = c
            elif c == mode_count and v < mode:
                # consistency with scipy.stats, break ties by taking lower value
                mode = v

    return mode, mode_count


@numba.njit("Tuple((int8[:], int64[:]))(int8[:, :], int8)")
def _cn_mode(a, vmax):
    # setup intermediates
    n = a.shape[1]

    # setup outputs
    modes = np.zeros(n, dtype=numba.int8)
    counts = np.zeros(n, dtype=numba.int64)

    # iterate over columns, computing modes
    for j in range(a.shape[1]):
        mode, count = _cn_mode_1d(a[:, j], vmax)
        modes[j] = mode
        counts[j] = count

    return modes, counts<|MERGE_RESOLUTION|>--- conflicted
+++ resolved
@@ -99,12 +99,9 @@
     AnophelesG123Analysis,
     AnophelesFstAnalysis,
     AnophelesSnpFrequencyAnalysis,
-<<<<<<< HEAD
+    AnophelesDistanceAnalysis,
+    AnophelesPca,
     PlinkConverter,
-=======
-    AnophelesDistanceAnalysis,
->>>>>>> 33b85354
-    AnophelesPca,
     AnophelesIgv,
     AnophelesAimData,
     AnophelesHapData,
