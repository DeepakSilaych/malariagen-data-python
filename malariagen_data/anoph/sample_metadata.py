import io
from typing import Any, Dict, List, Mapping, Optional, Tuple, Union

import ipyleaflet
import numpy as np
import pandas as pd
import plotly.express as px
from numpydoc_decorator import doc

from ..util import check_types
from . import base_params, map_params, plotly_params
from .base import AnophelesBase


class AnophelesSampleMetadata(AnophelesBase):
    def __init__(
        self,
        cohorts_analysis: Optional[str] = None,
        aim_analysis: Optional[str] = None,
        aim_metadata_dtype: Optional[Mapping[str, Any]] = None,
        **kwargs,
    ):
        # N.B., this class is designed to work cooperatively, and
        # so it's important that any remaining parameters are passed
        # to the superclass constructor.
        super().__init__(**kwargs)

        # If provided, this analysis version will override the
        # default value provided in the release configuration.
        self._cohorts_analysis_override = cohorts_analysis

        # If provided, this analysis version will override the
        # default value provided in the release configuration.
        self._aim_analysis_override = aim_analysis

        # N.B., the expected AIM metadata columns may vary between
        # data resources, and so column names and dtype need to be
        # passed in as parameters.
        self._aim_metadata_columns: Optional[List[str]] = None
        self._aim_metadata_dtype: Dict[str, Any] = dict()
        if isinstance(aim_metadata_dtype, Mapping):
            self._aim_metadata_columns = list(aim_metadata_dtype.keys())
            self._aim_metadata_dtype.update(aim_metadata_dtype)
        self._aim_metadata_dtype["sample_id"] = object

        # Set up extra metadata.
        self._extra_metadata: List = []

        # Initialize cache attributes.
        self._cache_sample_metadata: Dict = dict()

    def _general_metadata_paths(self, *, sample_sets: List[str]) -> Dict[str, str]:
        paths = dict()
        for sample_set in sample_sets:
            release = self.lookup_release(sample_set=sample_set)
            release_path = self._release_to_path(release=release)
            path = f"{release_path}/metadata/general/{sample_set}/samples.meta.csv"
            paths[sample_set] = path
        return paths

    def _parse_general_metadata(
        self, *, sample_set: str, data: Union[bytes, Exception]
    ) -> pd.DataFrame:
        if isinstance(data, bytes):
            dtype = {
                "sample_id": object,
                "partner_sample_id": object,
                "contributor": object,
                "country": object,
                "location": object,
                "year": "int64",
                "month": "int64",
                "latitude": "float64",
                "longitude": "float64",
                "sex_call": object,
            }
            df = pd.read_csv(io.BytesIO(data), dtype=dtype, na_values="")

            # Ensure all column names are lower case.
            df.columns = [c.lower() for c in df.columns]

            # Add a couple of columns for convenience.
            df["sample_set"] = sample_set
            release = self.lookup_release(sample_set=sample_set)
            df["release"] = release

            # Derive a quarter column from month.
            df["quarter"] = df.apply(
                lambda row: ((row.month - 1) // 3) + 1 if row.month > 0 else -1,
                axis="columns",
            )

            return df

        else:
            raise data

    @check_types
    @doc(
        summary="""
            Read general sample metadata for one or more sample sets into a pandas
            DataFrame.
        """,
        returns="A pandas DataFrame, one row per sample.",
    )
    def general_metadata(
        self, sample_sets: Optional[base_params.sample_sets] = None
    ) -> pd.DataFrame:
        # Normalise input parameters.
        sample_sets_prepped = self._prep_sample_sets_param(sample_sets=sample_sets)
        del sample_sets

        # Obtain paths for all files we need to fetch.
        file_paths: Mapping[str, str] = self._general_metadata_paths(
            sample_sets=sample_sets_prepped
        )

        # Fetch all files. N.B., here is an optimisation, this allows us to fetch
        # multiple files concurrently.
        files: Mapping[str, Union[bytes, Exception]] = self.read_files(
            paths=file_paths.values(), on_error="return"
        )

        # Parse files into dataframes.
        dfs = []
        for sample_set in sample_sets_prepped:
            path = file_paths[sample_set]
            data = files[path]
            df = self._parse_general_metadata(sample_set=sample_set, data=data)
            dfs.append(df)

        # Concatenate all dataframes.
        df_ret = pd.concat(dfs, axis=0, ignore_index=True)

        return df_ret

    @property
    def _cohorts_analysis(self):
        if self._cohorts_analysis_override:
            return self._cohorts_analysis_override
        else:
            # N.B., this will return None if the key is not present in the
            # config.
            return self.config.get("DEFAULT_COHORTS_ANALYSIS")

    def _cohorts_metadata_paths(self, *, sample_sets: List[str]) -> Dict[str, str]:
        cohorts_analysis = self._cohorts_analysis
        # Guard to ensure this function is only ever called if a cohort
        # analysis is configured for this data resource.
        assert cohorts_analysis
        paths = dict()
        for sample_set in sample_sets:
            release = self.lookup_release(sample_set=sample_set)
            release_path = self._release_to_path(release=release)
            path = f"{release_path}/metadata/cohorts_{cohorts_analysis}/{sample_set}/samples.cohorts.csv"
            paths[sample_set] = path
        return paths

    @property
    def _cohorts_metadata_columns(self):
        # Handle changes to columns used in different analyses.
        cols = None
        if self._cohorts_analysis:
            if self._cohorts_analysis < "20230223":
                cols = (
                    "country_iso",
                    "admin1_name",
                    "admin1_iso",
                    "admin2_name",
                    "taxon",
                    "cohort_admin1_year",
                    "cohort_admin1_month",
                    "cohort_admin2_year",
                    "cohort_admin2_month",
                )
            # We assume that cohorts analyses from "20230223" onwards always include quarter
            # columns.
            else:
                cols = (
                    "country_iso",
                    "admin1_name",
                    "admin1_iso",
                    "admin2_name",
                    "taxon",
                    "cohort_admin1_year",
                    "cohort_admin1_month",
                    "cohort_admin1_quarter",
                    "cohort_admin2_year",
                    "cohort_admin2_month",
                    "cohort_admin2_quarter",
                )
        return cols

    @property
    def _cohorts_metadata_dtype(self):
        cols = self._cohorts_metadata_columns
        if cols:
            # All columns are string columns.
            dtype = {c: object for c in cols}
            dtype["sample_id"] = object
            return dtype

    def _parse_cohorts_metadata(
        self, *, sample_set: str, data: Union[bytes, Exception]
    ) -> pd.DataFrame:
        if isinstance(data, bytes):
            # Parse CSV data.
            dtype = self._cohorts_metadata_dtype
            df = pd.read_csv(io.BytesIO(data), dtype=dtype, na_values="")

            # Ensure all column names are lower case.
            df.columns = [c.lower() for c in df.columns]

            # Rename some columns for consistent naming.
            df.rename(
                columns={
                    "adm1_iso": "admin1_iso",
                    "adm1_name": "admin1_name",
                    "adm2_name": "admin2_name",
                },
                inplace=True,
            )

            return df

        elif isinstance(data, FileNotFoundError):
            # Cohorts metadata are missing for this sample set, fill with a blank
            # DataFrame.
            df_general = self.general_metadata(sample_sets=sample_set)
            df = df_general[["sample_id"]].copy()
            for c in self._cohorts_metadata_columns:
                df[c] = np.nan
            df = df.astype(self._cohorts_metadata_dtype)
            return df

        else:
            raise data

    def _require_cohorts_analysis(self):
        if not self._cohorts_analysis:
            raise NotImplementedError(
                "Cohorts data not available for this data resource."
            )

    @check_types
    @doc(
        summary="""
            Access cohort membership metadata for one or more sample sets.
        """,
        returns="A pandas DataFrame, one row per sample.",
    )
    def cohorts_metadata(
        self, sample_sets: Optional[base_params.sample_sets] = None
    ) -> pd.DataFrame:
        self._require_cohorts_analysis()

        # Normalise input parameters.
        sample_sets_prepped = self._prep_sample_sets_param(sample_sets=sample_sets)
        del sample_sets

        # Obtain paths for all files we need to fetch.
        file_paths: Mapping[str, str] = self._cohorts_metadata_paths(
            sample_sets=sample_sets_prepped
        )

        # Fetch all files. N.B., here is an optimisation, this allows us to fetch
        # multiple files concurrently.
        files: Mapping[str, Union[bytes, Exception]] = self.read_files(
            paths=file_paths.values(), on_error="return"
        )

        # Parse files into dataframes.
        dfs = []
        for sample_set in sample_sets_prepped:
            path = file_paths[sample_set]
            data = files[path]
            df = self._parse_cohorts_metadata(sample_set=sample_set, data=data)
            dfs.append(df)

        # Concatenate all dataframes.
        df_ret = pd.concat(dfs, axis=0, ignore_index=True)

        return df_ret

    @property
    def _aim_analysis(self):
        if self._aim_analysis_override:
            return self._aim_analysis_override
        else:
            # N.B., this will return None if the key is not present in the
            # config.
            return self.config.get("DEFAULT_AIM_ANALYSIS")

    def _aim_metadata_paths(self, *, sample_sets: List[str]) -> Dict[str, str]:
        aim_analysis = self._aim_analysis
        # Guard to ensure this function is only ever called if an AIM
        # analysis is configured for this data resource.
        assert aim_analysis
        paths = dict()
        for sample_set in sample_sets:
            release = self.lookup_release(sample_set=sample_set)
            release_path = self._release_to_path(release=release)
            path = f"{release_path}/metadata/species_calls_aim_{aim_analysis}/{sample_set}/samples.species_aim.csv"
            paths[sample_set] = path
        return paths

    def _parse_aim_metadata(
        self, *, sample_set: str, data: Union[bytes, Exception]
    ) -> pd.DataFrame:
        assert self._aim_metadata_columns is not None
        assert self._aim_metadata_dtype is not None
        if isinstance(data, bytes):
            # Parse CSV data.
            df = pd.read_csv(
                io.BytesIO(data), dtype=self._aim_metadata_dtype, na_values=""
            )

            # Ensure all column names are lower case.
            df.columns = [c.lower() for c in df.columns]

            return df

        elif isinstance(data, FileNotFoundError):
            # AIM data are missing for this sample set, fill with a blank DataFrame.
            df_general = self.general_metadata(sample_sets=sample_set)
            df = df_general[["sample_id"]].copy()
            for c in self._aim_metadata_columns:
                df[c] = np.nan
            df = df.astype(self._aim_metadata_dtype)
            return df

        else:
            raise data

    def _require_aim_analysis(self):
        if not self._aim_analysis:
            raise NotImplementedError("AIM data not available for this data resource.")

    @check_types
    @doc(
        summary="""
            Access ancestry-informative marker (AIM) metadata for one or more
            sample sets.
        """,
        returns="A pandas DataFrame, one row per sample.",
    )
    def aim_metadata(
        self, sample_sets: Optional[base_params.sample_sets] = None
    ) -> pd.DataFrame:
        self._require_aim_analysis()

        # Normalise input parameters.
        sample_sets_prepped = self._prep_sample_sets_param(sample_sets=sample_sets)
        del sample_sets

        # Obtain paths for all files we need to fetch.
        file_paths: Mapping[str, str] = self._aim_metadata_paths(
            sample_sets=sample_sets_prepped
        )

        # Fetch all files. N.B., here is an optimisation, this allows us to fetch
        # multiple files concurrently.
        files: Mapping[str, Union[bytes, Exception]] = self.read_files(
            paths=file_paths.values(), on_error="return"
        )

        # Parse files into dataframes.
        dfs = []
        for sample_set in sample_sets_prepped:
            path = file_paths[sample_set]
            data = files[path]
            df = self._parse_aim_metadata(sample_set=sample_set, data=data)
            dfs.append(df)

        # Concatenate all dataframes.
        df_ret = pd.concat(dfs, axis=0, ignore_index=True)

        return df_ret

    @check_types
    @doc(
        summary="""
            Add extra sample metadata, e.g., including additional columns
            which you would like to use to query and group samples.
        """,
        parameters=dict(
            data="""
                A data frame with one row per sample. Must include either a
                "sample_id" or "partner_sample_id" column.
            """,
            on="""
                Name of column to use when merging with sample metadata.
            """,
        ),
        notes="""
            The values in the column containing sample identifiers must be
            unique.
        """,
    )
    def add_extra_metadata(self, data: pd.DataFrame, on: str = "sample_id"):
        # Check parameters.
        if not isinstance(data, pd.DataFrame):
            raise TypeError("`data` parameter must be a pandas DataFrame")
        if on not in data.columns:
            raise ValueError(f"dataframe does not contain column {on!r}")
        if on not in {"sample_id", "partner_sample_id"}:
            raise ValueError(
                "`on` parameter must be either 'sample_id' or 'partner_sample_id'"
            )

        # Check for uniqueness.
        if not data[on].is_unique:
            raise ValueError(f"column {on!r} does not have unique values")

        # check there are matching samples.
        df_samples = self.sample_metadata()
        loc_isec = data[on].isin(df_samples[on])
        if not loc_isec.any():
            raise ValueError("no matching samples found")

        # store extra metadata
        self._extra_metadata.append((on, data.copy()))

    @doc(
        summary="Clear any extra metadata previously added",
    )
    def clear_extra_metadata(self):
        self._extra_metadata = []

    @check_types
    @doc(
        summary="Access sample metadata for one or more sample sets.",
        returns="A dataframe of sample metadata, one row per sample.",
    )
    def sample_metadata(
        self,
        sample_sets: Optional[base_params.sample_sets] = None,
        sample_query: Optional[base_params.sample_query] = None,
        sample_indices: Optional[base_params.sample_indices] = None,
    ) -> pd.DataFrame:
        # Extra parameter checks.
        base_params.validate_sample_selection_params(
            sample_query=sample_query, sample_indices=sample_indices
        )

        # Normalise parameters.
        prepped_sample_sets = self._prep_sample_sets_param(sample_sets=sample_sets)
        del sample_sets
        cache_key = tuple(prepped_sample_sets)

        try:
            # Attempt to retrieve from the cache.
            df_samples = self._cache_sample_metadata[cache_key]

        except KeyError:
            # Build a dataframe from all available metadata.
            df_samples = self.general_metadata(sample_sets=prepped_sample_sets)
            if self._aim_analysis:
                df_aim = self.aim_metadata(sample_sets=prepped_sample_sets)
                df_samples = df_samples.merge(
                    df_aim, on="sample_id", sort=False, how="left"
                )
            if self._cohorts_analysis:
                df_cohorts = self.cohorts_metadata(sample_sets=prepped_sample_sets)
                df_samples = df_samples.merge(
                    df_cohorts, on="sample_id", sort=False, how="left"
                )

            # Store sample metadata in the cache.
            self._cache_sample_metadata[cache_key] = df_samples

        # Add extra metadata.
        for on, data in self._extra_metadata:
            df_samples = df_samples.merge(data, how="left", on=on)

        # For convenience, apply a sample selection.
        if sample_query is not None:
            # Assume a pandas query string.
            df_samples = df_samples.query(sample_query)
            df_samples = df_samples.reset_index(drop=True)
        elif sample_indices is not None:
            # Assume it is an indexer.
            df_samples = df_samples.iloc[sample_indices]
            df_samples = df_samples.reset_index(drop=True)

        return df_samples.copy()

    @check_types
    @doc(
        summary="""
            Create a pivot table showing numbers of samples available by space,
            time and taxon.
        """,
        parameters=dict(
            index="Sample metadata columns to use for the pivot table index.",
            columns="Sample metadata columns to use for the pivot table columns.",
        ),
        returns="Pivot table of sample counts.",
    )
    def count_samples(
        self,
        sample_sets: Optional[base_params.sample_sets] = None,
        sample_query: Optional[base_params.sample_query] = None,
        index: Union[str, Tuple[str, ...]] = (
            "country",
            "admin1_iso",
            "admin1_name",
            "admin2_name",
            "year",
        ),
        columns: Union[str, Tuple[str, ...]] = "taxon",
    ) -> pd.DataFrame:
        # Load sample metadata.
        df_samples = self.sample_metadata(
            sample_sets=sample_sets, sample_query=sample_query
        )

        # Create pivot table.
        df_pivot = df_samples.pivot_table(
            index=index,
            columns=columns,
            values="sample_id",
            aggfunc="count",
            fill_value=0,
        )

        return df_pivot

    @check_types
    @doc(
        summary="""
            Plot an interactive map showing sampling locations using ipyleaflet.
        """,
        parameters=dict(
            min_samples="""
                Minimum number of samples required to show a marker for a given
                location.
            """,
            count_by="""
                Metadata column to report counts of samples by for each location.
            """,
        ),
        returns="Ipyleaflet map widget.",
    )
    def plot_samples_interactive_map(
        self,
        sample_sets: Optional[base_params.sample_sets] = None,
        sample_query: Optional[base_params.sample_query] = None,
        basemap: Optional[map_params.basemap] = map_params.basemap_default,
        center: map_params.center = map_params.center_default,
        zoom: map_params.zoom = map_params.zoom_default,
        height: map_params.height = map_params.height_default,
        width: map_params.width = map_params.width_default,
        min_samples: int = 1,
        count_by: str = "taxon",
    ) -> ipyleaflet.Map:
        # Normalise height and width to string
        if isinstance(height, int):
            height = f"{height}px"
        if isinstance(width, int):
            width = f"{width}px"

        # Load sample metadata.
        df_samples = self.sample_metadata(
            sample_sets=sample_sets, sample_query=sample_query
        )

        # Pivot taxa by locations.
        location_composite_key = [
            "country",
            "admin1_iso",
            "admin1_name",
            "admin2_name",
            "location",
            "latitude",
            "longitude",
        ]
        df_pivot = df_samples.pivot_table(
            index=location_composite_key,
            columns=count_by,
            values="sample_id",
            aggfunc="count",
            fill_value=0,
        )

        # Append aggregations to pivot.
        df_location_aggs = df_samples.groupby(location_composite_key).agg(
            {
                "year": lambda x: ", ".join(str(y) for y in sorted(x.unique())),
                "sample_set": lambda x: ", ".join(str(y) for y in sorted(x.unique())),
                "contributor": lambda x: ", ".join(str(y) for y in sorted(x.unique())),
            }
        )
        df_pivot = df_pivot.merge(
            df_location_aggs, on=location_composite_key, validate="one_to_one"
        )

        # Handle basemap.
        basemap_abbrevs = map_params.basemap_abbrevs

        # Determine basemap_provider via basemap
        if isinstance(basemap, str):
            # Interpret string
            # Support case-insensitive basemap abbreviations
            basemap_str = basemap.lower()
            if basemap_str not in basemap_abbrevs:
                raise ValueError(
                    f"Basemap abbreviation not recognised: {basemap_str!r}; try one of {list(basemap_abbrevs.keys())}"
                )
            basemap_provider = basemap_abbrevs[basemap_str]
        elif basemap is None:
            # Default.
            basemap_provider = ipyleaflet.basemaps.Esri.WorldImagery
        else:
            # Expect dict or TileProvider or TileLayer.
            basemap_provider = basemap

        # Create a map.
        samples_map = ipyleaflet.Map(
            center=center,
            zoom=zoom,
            basemap=basemap_provider,
        )
        scale_control = ipyleaflet.ScaleControl(position="bottomleft")
        samples_map.add(scale_control)
        samples_map.layout.height = height
        samples_map.layout.width = width

        # Add markers.
        count_factors = df_samples[count_by].dropna().sort_values().unique()
        for _, row in df_pivot.reset_index().iterrows():
            title = (
                f"Location: {row.location} ({row.latitude:.3f}, {row.longitude:.3f})"
            )
            title += f"\nAdmin level 2: {row.admin2_name}"
            title += f"\nAdmin level 1: {row.admin1_name} ({row.admin1_iso})"
            title += f"\nCountry: {row.country}"
            title += f"\nYears: {row.year}"
            title += f"\nSample sets: {row.sample_set}"
            title += f"\nContributors: {row.contributor}"
            title += "\nNo. specimens: "
            all_n = 0
            for factor in count_factors:
                # Get the number of samples in this taxon
                n = row[factor]
                # Count the number of samples in all taxa
                all_n += n
                if n > 0:
                    title += f"{n} {factor}; "
            # Only show a marker when there are enough samples
            if all_n >= min_samples:
                marker = ipyleaflet.Marker(
                    location=(row.latitude, row.longitude),
                    draggable=False,
                    title=title,
                )
                samples_map.add(marker)

        return samples_map

    @check_types
    @doc(
        summary="""
            Load a data catalog providing URLs for downloading BAM, VCF and Zarr
            files for samples in a given sample set.
        """,
        returns="One row per sample, columns provide URLs.",
    )
    def wgs_data_catalog(self, sample_set: base_params.sample_set):
        # Look up release for sample set.
        release = self.lookup_release(sample_set=sample_set)
        release_path = self._release_to_path(release=release)

        # Load data catalog.
        path = f"{self._base_path}/{release_path}/metadata/general/{sample_set}/wgs_snp_data.csv"
        with self._fs.open(path) as f:
            df = pd.read_csv(f, na_values="")

        # Normalise columns.
        df = df[
            [
                "sample_id",
                "alignments_bam",
                "snp_genotypes_vcf",
                "snp_genotypes_zarr",
            ]
        ]

        return df

    def _prep_sample_selection_cache_params(
        self,
        *,
        sample_sets: Optional[base_params.sample_sets],
        sample_query: Optional[base_params.sample_query],
        sample_indices: Optional[base_params.sample_indices],
    ) -> Tuple[List[str], Optional[List[int]]]:
        # Normalise sample sets.
        sample_sets = self._prep_sample_sets_param(sample_sets=sample_sets)

        if sample_query is not None:
            # Resolve query to a list of integers for more cache hits - we
            # do this because there are different ways to write the same pandas
            # query, and so it's better to evaluate the query and use a list of
            # integer indices instead.
            df_samples = self.sample_metadata(sample_sets=sample_sets)
            loc_samples = df_samples.eval(sample_query).values
            sample_indices = np.nonzero(loc_samples)[0].tolist()

        return sample_sets, sample_indices

    def _results_cache_add_analysis_params(self, params: dict):
        super()._results_cache_add_analysis_params(params)
        params["cohorts_analysis"] = self._cohorts_analysis
        params["aim_analysis"] = self._aim_analysis

<<<<<<< HEAD
    @check_types
    @doc(
        summary="Get the metadata for a specific sample and sample set.",
    )
    def lookup_sample(
        self,
        sample: base_params.sample,
        sample_set: Optional[base_params.sample_set] = None,
    ):
        df_samples = self.sample_metadata(sample_sets=sample_set).set_index("sample_id")
        sample_rec = None
        if isinstance(sample, str):
            sample_rec = df_samples.loc[sample]
        else:
            assert isinstance(sample, int)
            sample_rec = df_samples.iloc[sample]
        return sample_rec
=======
    @doc(
        summary="""
            Plot a bar chart showing the number of samples available, grouped by
            some variable such as country or year.
        """,
        parameters=dict(
            x="Name of sample metadata column to plot on the X axis.",
            color="Name of the sample metadata column to color bars by.",
            sort="If True, sort the bars in size order.",
            kwargs="Passed through to px.bar().",
        ),
    )
    def plot_samples_bar(
        self,
        x: str,
        color: Optional[str] = None,
        sort: bool = True,
        sample_sets: Optional[base_params.sample_sets] = None,
        sample_query: Optional[base_params.sample_query] = None,
        template: plotly_params.template = "plotly_white",
        width: plotly_params.width = 800,
        height: plotly_params.height = 600,
        show: plotly_params.show = True,
        renderer: plotly_params.renderer = None,
        **kwargs,
    ) -> plotly_params.figure:
        # Load sample metadata.
        df_samples = self.sample_metadata(
            sample_sets=sample_sets, sample_query=sample_query
        )

        # Special handling for plotting by year.
        if x == "year":
            # Remove samples with missing year.
            df_samples = df_samples.query("year > 0")

        # Construct a long-form dataframe to plot.
        if color:
            grouper: Union[str, List[str]] = [x, color]
        else:
            grouper = x
        df_plot = df_samples.groupby(grouper).agg({"sample_id": "count"}).reset_index()

        # Deal with request to sort by bar size.
        if sort:
            df_sort = (
                df_samples.groupby(x)
                .agg({"sample_id": "count"})
                .reset_index()
                .sort_values("sample_id")
            )
            x_order = df_sort[x].values
            category_orders = kwargs.get("category_orders", dict())
            category_orders.setdefault(x, x_order)
            kwargs["category_orders"] = category_orders

        # Make the plot.
        fig = px.bar(
            df_plot,
            x=x,
            y="sample_id",
            color=color,
            template=template,
            width=width,
            height=height,
            **kwargs,
        )

        # Visual styling.
        fig.update_layout(
            xaxis_title=x.capitalize(),
            yaxis_title="No. samples",
        )
        if color:
            fig.update_layout(legend_title=color.capitalize())

        if show:  # pragma: no cover
            fig.show(renderer=renderer)
            return None
        else:
            return fig
>>>>>>> 097489b7
<|MERGE_RESOLUTION|>--- conflicted
+++ resolved
@@ -714,7 +714,6 @@
         params["cohorts_analysis"] = self._cohorts_analysis
         params["aim_analysis"] = self._aim_analysis
 
-<<<<<<< HEAD
     @check_types
     @doc(
         summary="Get the metadata for a specific sample and sample set.",
@@ -732,7 +731,8 @@
             assert isinstance(sample, int)
             sample_rec = df_samples.iloc[sample]
         return sample_rec
-=======
+
+    @check_types
     @doc(
         summary="""
             Plot a bar chart showing the number of samples available, grouped by
@@ -813,5 +813,4 @@
             fig.show(renderer=renderer)
             return None
         else:
-            return fig
->>>>>>> 097489b7
+            return fig