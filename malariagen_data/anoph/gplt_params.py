--- conflicted
+++ resolved
@@ -1,11 +1,7 @@
 """Parameters for genome plotting functions. N.B., genome plots are always
 plotted with bokeh."""
 
-<<<<<<< HEAD
 from typing import Literal, Mapping, Optional, Union, Final
-=======
-from typing import Literal, Mapping, Optional, Union, Sequence
->>>>>>> e1944db4
 
 import bokeh.models
 from typing_extensions import Annotated, TypeAlias
@@ -116,13 +112,9 @@
     "Passed through to bokeh line() function.",
 ]
 
-<<<<<<< HEAD
 contig_colors: TypeAlias = Annotated[
     list[str],
     "A sequence of colors.",
 ]
 
-contig_colors_default: Final[contig_colors] = list(bokeh.palettes.d3["Category20b"][5])
-=======
-colors: TypeAlias = Annotated[Sequence[str], "List of colors."]
->>>>>>> e1944db4
+contig_colors_default: Final[contig_colors] = list(bokeh.palettes.d3["Category20b"][5])