--- conflicted
+++ resolved
@@ -26,97 +26,7 @@
     r = repr(af1)
     assert isinstance(r, str)
 
-
-<<<<<<< HEAD
-# TODO: test_snp_effects() for Af1.0
-# # reverse strand gene
-# gste2 = "LOC125761549"
-#
-# # test forward strand gene gste6
-# gste6 = "LOC125767311"
-#
-# # check 5' utr intron and the different intron effects
-# utr_intron5 = "utr_LOC125767311_t1_1"
-#
-# # check 3' utr intron
-# utr_intron3 = "utr_LOC125767311_t1_3"
-
-
-def test_snp_allele_frequencies__dict_cohorts():
-    af1 = setup_af1(cohorts_analysis="20230823")
-    cohorts = {
-        "ke": "country == 'Kenya'",
-        "gh_2017": "country == 'Ghana' and year == 2017",
-    }
-    universal_fields = [
-        "pass_funestus",
-        "label",
-    ]
-
-    # test drop invariants
-    df = af1.snp_allele_frequencies(
-        transcript="LOC125761549_t5",
-        cohorts=cohorts,
-        site_mask="funestus",
-        sample_sets="1.0",
-        drop_invariant=True,
-        effects=False,
-    )
-
-    assert isinstance(df, pd.DataFrame)
-    frq_columns = ["frq_" + s for s in list(cohorts.keys())]
-    expected_fields = universal_fields + frq_columns + ["max_af"]
-    assert sorted(df.columns.tolist()) == sorted(expected_fields)
-    assert df.shape == (3185, len(expected_fields))
-    assert df.iloc[2].frq_ke == 0
-    assert df.iloc[2].frq_gh_2017 == pytest.approx(0.013889, abs=1e-6)
-    assert df.iloc[2].max_af == pytest.approx(0.013889, abs=1e-6)
-    # check invariant have been dropped
-    assert df.max_af.min() > 0
-
-    # test keep invariants
-    df = af1.snp_allele_frequencies(
-        transcript="LOC125761549_t7",
-        cohorts=cohorts,
-        site_mask="funestus",
-        sample_sets="1.0",
-        drop_invariant=False,
-        effects=False,
-    )
-    assert isinstance(df, pd.DataFrame)
-    assert sorted(df.columns.tolist()) == sorted(expected_fields)
-    assert df.shape == (29418, len(expected_fields))
-    # check invariant positions are still present
-    assert np.any(df.max_af == 0)
-
-
-def test_snp_allele_frequencies__str_cohorts__effects():
-    af1 = setup_af1(cohorts_analysis="20230823")
-    cohorts = "admin1_month"
-    min_cohort_size = 10
-    universal_fields = [
-        "pass_funestus",
-        "label",
-    ]
-    effects_fields = [
-        "transcript",
-        "effect",
-        "impact",
-        "ref_codon",
-        "alt_codon",
-        "aa_pos",
-        "ref_aa",
-        "alt_aa",
-    ]
-    df = af1.snp_allele_frequencies(
-        transcript="LOC125767311_t2",
-        cohorts=cohorts,
-        min_cohort_size=min_cohort_size,
-        site_mask="funestus",
-        sample_sets="1.0",
-        drop_invariant=True,
-        effects=True,
-=======
+    
 # noinspection PyArgumentList
 @pytest.mark.parametrize(
     "sample_sets",
@@ -132,7 +42,6 @@
 
     ds = af1.gene_cnv(
         region=region, sample_sets=sample_sets, max_coverage_variance=None
->>>>>>> 6aef71a8
     )
 
     assert isinstance(ds, xr.Dataset)
@@ -153,25 +62,11 @@
     }
     assert set(ds.data_vars) == expected_data_vars
 
-<<<<<<< HEAD
-def test_snp_allele_frequencies__query():
-    af1 = setup_af1(cohorts_analysis="20230823")
-    cohorts = "admin1_year"
-    min_cohort_size = 10
-    expected_columns = [
-        "pass_funestus",
-        "frq_GH-AH_fune_2014",
-        "frq_GH-NP_fune_2017",
-        "max_af",
-        "label",
-    ]
-=======
     expected_coords = {
         "gene_id",
         "sample_id",
     }
     assert set(ds.coords) == expected_coords
->>>>>>> 6aef71a8
 
     # check dimensions
     assert set(ds.dims) == {"samples", "genes"}
@@ -269,657 +164,4 @@
     if region_raw == "2RL:48714463-48715355":
         assert region == Region("2RL", 48714463, 48715355)
     if region_raw == "2RL:24,630,355-24,633,221":
-<<<<<<< HEAD
-        assert region == Region("2RL", 24630355, 24633221)
-
-
-def test_aa_allele_frequencies():
-    af1 = setup_af1(cohorts_analysis="20230823")
-
-    expected_fields = [
-        "transcript",
-        "aa_pos",
-        "ref_allele",
-        "alt_allele",
-        "ref_aa",
-        "alt_aa",
-        "effect",
-        "impact",
-        "frq_CD-HU_fune_2017",
-        "frq_MZ-P_fune_2015",
-        "max_af",
-        "label",
-    ]
-
-    df = af1.aa_allele_frequencies(
-        transcript="LOC125767311_t2",
-        cohorts="admin1_year",
-        min_cohort_size=10,
-        site_mask="funestus",
-        sample_sets=("1240-VO-CD-KOEKEMOER-VMF00099", "1240-VO-MZ-KOEKEMOER-VMF00101"),
-        drop_invariant=True,
-    )
-
-    assert sorted(df.columns.tolist()) == sorted(expected_fields)
-    assert isinstance(df, pd.DataFrame)
-    assert df.index.names == ["aa_change", "contig", "position"]
-    assert df.shape == (53, len(expected_fields))
-    assert df.loc["V947L"].max_af[0] == pytest.approx(0.025, abs=1e-6)
-
-
-# noinspection PyDefaultArgument
-def _check_snp_allele_frequencies_advanced(
-    transcript="LOC125767311_t2",
-    area_by="admin1_iso",
-    period_by="year",
-    sample_sets=[
-        "1229-VO-GH-DADZIE-VMF00095",
-        "1240-VO-CD-KOEKEMOER-VMF00099",
-        "1240-VO-MZ-KOEKEMOER-VMF00101",
-    ],
-    sample_query=None,
-    min_cohort_size=10,
-    nobs_mode="called",
-    variant_query="max_af > 0.02",
-):
-    af1 = setup_af1(cohorts_analysis="20230823")
-
-    ds = af1.snp_allele_frequencies_advanced(
-        transcript=transcript,
-        area_by=area_by,
-        period_by=period_by,
-        sample_sets=sample_sets,
-        sample_query=sample_query,
-        min_cohort_size=min_cohort_size,
-        nobs_mode=nobs_mode,
-        variant_query=variant_query,
-    )
-
-    assert isinstance(ds, xr.Dataset)
-
-    # noinspection PyTypeChecker
-    assert sorted(ds.dims) == ["cohorts", "variants"]
-
-    expected_variant_vars = (
-        "variant_label",
-        "variant_contig",
-        "variant_position",
-        "variant_ref_allele",
-        "variant_alt_allele",
-        "variant_max_af",
-        "variant_pass_funestus",
-        "variant_transcript",
-        "variant_effect",
-        "variant_impact",
-        "variant_ref_codon",
-        "variant_alt_codon",
-        "variant_ref_aa",
-        "variant_alt_aa",
-        "variant_aa_pos",
-        "variant_aa_change",
-    )
-    for v in expected_variant_vars:
-        a = ds[v]
-        assert isinstance(a, xr.DataArray)
-        assert a.dims == ("variants",)
-
-    expected_cohort_vars = (
-        "cohort_label",
-        "cohort_size",
-        "cohort_taxon",
-        "cohort_area",
-        "cohort_period",
-        "cohort_period_start",
-        "cohort_period_end",
-        "cohort_lat_mean",
-        "cohort_lat_min",
-        "cohort_lat_max",
-        "cohort_lon_mean",
-        "cohort_lon_min",
-        "cohort_lon_max",
-    )
-    for v in expected_cohort_vars:
-        a = ds[v]
-        assert isinstance(a, xr.DataArray)
-        assert a.dims == ("cohorts",)
-
-    expected_event_vars = (
-        "event_count",
-        "event_nobs",
-        "event_frequency",
-        "event_frequency_ci_low",
-        "event_frequency_ci_upp",
-    )
-    for v in expected_event_vars:
-        a = ds[v]
-        assert isinstance(a, xr.DataArray)
-        assert a.dims == ("variants", "cohorts")
-
-    # sanity checks for area values
-    df_samples = af1.sample_metadata(sample_sets=sample_sets)
-    if sample_query is not None:
-        df_samples = df_samples.query(sample_query)
-    expected_area = np.unique(df_samples[area_by].dropna().values)
-    area = ds["cohort_area"].values
-    # N.B., some areas may not end up in final dataset if cohort
-    # size is too small, so do a set membership test
-    for a in area:
-        assert a in expected_area
-
-    # sanity checks for period values
-    period = ds["cohort_period"].values
-    if period_by == "year":
-        expected_freqstr = "A-DEC"
-    elif period_by == "month":
-        expected_freqstr = "M"
-    elif period_by == "quarter":
-        expected_freqstr = "Q-DEC"
-    else:
-        assert False, "not implemented"
-    for p in period:
-        assert isinstance(p, pd.Period)
-        assert p.freqstr == expected_freqstr
-
-    # sanity check cohort size
-    size = ds["cohort_size"].values
-    for s in size:
-        assert s >= min_cohort_size
-
-    if area_by == "admin1_iso" and period_by == "year" and nobs_mode == "called":
-        # Here we test the behaviour of the function when grouping by admin level
-        # 1 and year. We can do some more in-depth testing in this case because
-        # we can compare results directly against the simpler snp_allele_frequencies()
-        # function with the admin1_year cohorts.
-
-        # check consistency with the basic snp allele frequencies method
-        df_af = af1.snp_allele_frequencies(
-            transcript=transcript,
-            cohorts="admin1_year",
-            sample_sets=sample_sets,
-            sample_query=sample_query,
-            min_cohort_size=min_cohort_size,
-        )
-        df_af = df_af.reset_index()  # make sure all variables available to check
-        if variant_query is not None:
-            df_af = df_af.query(variant_query)
-
-        # check cohorts are consistent
-        expect_cohort_labels = sorted(
-            [c.split("frq_")[1] for c in df_af.columns if c.startswith("frq_")]
-        )
-        cohort_labels = sorted(ds["cohort_label"].values)
-        assert cohort_labels == expect_cohort_labels
-
-        # check variants are consistent
-        assert ds.dims["variants"] == len(df_af)
-        for v in expected_variant_vars:
-            c = v.split("variant_")[1]
-            actual = ds[v]
-            expect = df_af[c]
-            _compare_series_like(actual, expect)
-
-        # check frequencies are consistent
-        for cohort_index, cohort_label in enumerate(ds["cohort_label"].values):
-            actual_frq = ds["event_frequency"].values[:, cohort_index]
-            expect_frq = df_af[f"frq_{cohort_label}"].values
-            assert_allclose(actual_frq, expect_frq)
-
-
-# noinspection PyDefaultArgument
-def _check_aa_allele_frequencies_advanced(
-    transcript="LOC125767311_t2",
-    area_by="admin1_iso",
-    period_by="year",
-    sample_sets=[
-        "1229-VO-GH-DADZIE-VMF00095",
-        "1240-VO-CD-KOEKEMOER-VMF00099",
-        "1240-VO-MZ-KOEKEMOER-VMF00101",
-    ],
-    sample_query=None,
-    min_cohort_size=10,
-    nobs_mode="called",
-    variant_query="max_af > 0.02",
-):
-    af1 = setup_af1(cohorts_analysis="20230823")
-
-    ds = af1.aa_allele_frequencies_advanced(
-        transcript=transcript,
-        area_by=area_by,
-        period_by=period_by,
-        sample_sets=sample_sets,
-        sample_query=sample_query,
-        min_cohort_size=min_cohort_size,
-        nobs_mode=nobs_mode,
-        variant_query=variant_query,
-    )
-
-    assert isinstance(ds, xr.Dataset)
-
-    # noinspection PyTypeChecker
-    assert sorted(ds.dims) == ["cohorts", "variants"]
-
-    expected_variant_vars = (
-        "variant_label",
-        "variant_contig",
-        "variant_position",
-        "variant_max_af",
-        "variant_transcript",
-        "variant_effect",
-        "variant_impact",
-        "variant_ref_aa",
-        "variant_alt_aa",
-        "variant_aa_pos",
-        "variant_aa_change",
-    )
-    for v in expected_variant_vars:
-        a = ds[v]
-        assert isinstance(a, xr.DataArray)
-        assert a.dims == ("variants",)
-
-    expected_cohort_vars = (
-        "cohort_label",
-        "cohort_size",
-        "cohort_taxon",
-        "cohort_area",
-        "cohort_period",
-        "cohort_period_start",
-        "cohort_period_end",
-        "cohort_lat_mean",
-        "cohort_lat_min",
-        "cohort_lat_max",
-        "cohort_lon_mean",
-        "cohort_lon_min",
-        "cohort_lon_max",
-    )
-    for v in expected_cohort_vars:
-        a = ds[v]
-        assert isinstance(a, xr.DataArray)
-        assert a.dims == ("cohorts",)
-
-    expected_event_vars = (
-        "event_count",
-        "event_nobs",
-        "event_frequency",
-        "event_frequency_ci_low",
-        "event_frequency_ci_upp",
-    )
-    for v in expected_event_vars:
-        a = ds[v]
-        assert isinstance(a, xr.DataArray)
-        assert a.dims == ("variants", "cohorts")
-
-    # sanity checks for area values
-    df_samples = af1.sample_metadata(sample_sets=sample_sets)
-    if sample_query is not None:
-        df_samples = df_samples.query(sample_query)
-    expected_area = np.unique(df_samples[area_by].dropna().values)
-    area = ds["cohort_area"].values
-    # N.B., some areas may not end up in final dataset if cohort
-    # size is too small, so do a set membership test
-    for a in area:
-        assert a in expected_area
-
-    # sanity checks for period values
-    period = ds["cohort_period"].values
-    if period_by == "year":
-        expected_freqstr = "A-DEC"
-    elif period_by == "month":
-        expected_freqstr = "M"
-    elif period_by == "quarter":
-        expected_freqstr = "Q-DEC"
-    else:
-        assert False, "not implemented"
-    for p in period:
-        assert isinstance(p, pd.Period)
-        assert p.freqstr == expected_freqstr
-
-    # sanity check cohort size
-    size = ds["cohort_size"].values
-    for s in size:
-        assert s >= min_cohort_size
-
-    if area_by == "admin1_iso" and period_by == "year" and nobs_mode == "called":
-        # Here we test the behaviour of the function when grouping by admin level
-        # 1 and year. We can do some more in-depth testing in this case because
-        # we can compare results directly against the simpler aa_allele_frequencies()
-        # function with the admin1_year cohorts.
-
-        # check consistency with the basic snp allele frequencies method
-        df_af = af1.aa_allele_frequencies(
-            transcript=transcript,
-            cohorts="admin1_year",
-            sample_sets=sample_sets,
-            sample_query=sample_query,
-            min_cohort_size=min_cohort_size,
-        )
-        df_af = df_af.reset_index()  # make sure all variables available to check
-        if variant_query is not None:
-            df_af = df_af.query(variant_query)
-
-        # check cohorts are consistent
-        expect_cohort_labels = sorted(
-            [c.split("frq_")[1] for c in df_af.columns if c.startswith("frq_")]
-        )
-        cohort_labels = sorted(ds["cohort_label"].values)
-        assert cohort_labels == expect_cohort_labels
-
-        # check variants are consistent
-        assert ds.dims["variants"] == len(df_af)
-        for v in expected_variant_vars:
-            c = v.split("variant_")[1]
-            actual = ds[v]
-            expect = df_af[c]
-            _compare_series_like(actual, expect)
-
-        # check frequencies are consistent
-        for cohort_index, cohort_label in enumerate(ds["cohort_label"].values):
-            print(cohort_label)
-            actual_frq = ds["event_frequency"].values[:, cohort_index]
-            expect_frq = df_af[f"frq_{cohort_label}"].values
-            assert_allclose(actual_frq, expect_frq)
-
-
-# Here we don't explore the full matrix, but vary one parameter at a time, otherwise
-# the test suite would take too long to run.
-
-
-@pytest.mark.parametrize(
-    "transcript", ["LOC125767311_t2", "LOC125761549_t5", "LOC125761549_t7"]
-)
-def test_allele_frequencies_advanced__transcript(transcript):
-    _check_snp_allele_frequencies_advanced(
-        transcript=transcript,
-    )
-    _check_aa_allele_frequencies_advanced(
-        transcript=transcript,
-    )
-
-
-@pytest.mark.parametrize("area_by", ["country", "admin1_iso", "admin2_name"])
-def test_allele_frequencies_advanced__area_by(area_by):
-    _check_snp_allele_frequencies_advanced(
-        area_by=area_by,
-    )
-    _check_aa_allele_frequencies_advanced(
-        area_by=area_by,
-    )
-
-
-@pytest.mark.parametrize("period_by", ["year", "quarter", "month"])
-def test_allele_frequencies_advanced__period_by(period_by):
-    _check_snp_allele_frequencies_advanced(
-        period_by=period_by,
-    )
-    _check_aa_allele_frequencies_advanced(
-        period_by=period_by,
-    )
-
-
-@pytest.mark.parametrize(
-    "sample_sets",
-    [
-        "1229-VO-GH-DADZIE-VMF00095",
-        ["1240-VO-CD-KOEKEMOER-VMF00099", "1240-VO-MZ-KOEKEMOER-VMF00101"],
-        "1.0",
-    ],
-)
-def test_allele_frequencies_advanced__sample_sets(sample_sets):
-    _check_snp_allele_frequencies_advanced(
-        sample_sets=sample_sets,
-    )
-    _check_aa_allele_frequencies_advanced(
-        sample_sets=sample_sets,
-    )
-
-
-def test_allele_frequencies_advanced__sample_query():
-    _check_snp_allele_frequencies_advanced(
-        sample_query="taxon == 'funestus' and country in ['Ghana', 'Gabon']",
-    )
-    # noinspection PyTypeChecker
-    _check_aa_allele_frequencies_advanced(
-        sample_query="taxon == 'funestus' and country in ['Ghana', 'Gabon']",
-        variant_query=None,
-    )
-
-
-@pytest.mark.parametrize("min_cohort_size", [10, 40])
-def test_allele_frequencies_advanced__min_cohort_size(min_cohort_size):
-    _check_snp_allele_frequencies_advanced(
-        min_cohort_size=min_cohort_size,
-    )
-    _check_aa_allele_frequencies_advanced(
-        min_cohort_size=min_cohort_size,
-    )
-
-
-@pytest.mark.parametrize(
-    "variant_query",
-    [
-        None,
-        "effect == 'NON_SYNONYMOUS_CODING' and max_af > 0.05",
-        "effect == 'foobar'",  # no variants
-    ],
-)
-def test_allele_frequencies_advanced__variant_query(variant_query):
-    _check_snp_allele_frequencies_advanced(
-        variant_query=variant_query,
-    )
-    _check_aa_allele_frequencies_advanced(
-        variant_query=variant_query,
-    )
-
-
-@pytest.mark.parametrize("nobs_mode", ["called", "fixed"])
-def test_allele_frequencies_advanced__nobs_mode(nobs_mode):
-    _check_snp_allele_frequencies_advanced(
-        nobs_mode=nobs_mode,
-    )
-    _check_aa_allele_frequencies_advanced(
-        nobs_mode=nobs_mode,
-    )
-
-
-@pytest.mark.parametrize(
-    "region",
-    [
-        "2RL:1,000,000-2,000,000",
-        "LOC125761549_t7",
-        ["2RL:1,000,000-2,000,000", "3RL:1,000,000-2,000,000"],
-    ],
-)
-@pytest.mark.parametrize(
-    "sample_sets",
-    [
-        "1229-VO-GH-DADZIE-VMF00095",
-        ["1240-VO-CD-KOEKEMOER-VMF00099", "1240-VO-MZ-KOEKEMOER-VMF00101"],
-    ],
-)
-@pytest.mark.parametrize("sample_query", [None, "taxon == 'funestus'"])
-@pytest.mark.parametrize("site_mask", [None, "funestus"])
-def test_pca(region, sample_sets, sample_query, site_mask):
-    results_cache = "../results_cache"
-    shutil.rmtree(results_cache, ignore_errors=True)
-    af1 = setup_af1(results_cache=results_cache)
-
-    n_components = 8
-    df_pca, evr = af1.pca(
-        region=region,
-        n_snps=100,
-        sample_sets=sample_sets,
-        sample_query=sample_query,
-        site_mask=site_mask,
-        n_components=n_components,
-    )
-
-    df_samples = af1.sample_metadata(
-        sample_sets=sample_sets,
-        sample_query=sample_query,
-    )
-
-    assert isinstance(df_pca, pd.DataFrame)
-    assert len(df_pca) == len(df_samples)
-    expected_columns = df_samples.columns.tolist() + [
-        f"PC{n+1}" for n in range(n_components)
-    ]
-    assert df_pca.columns.tolist() == expected_columns
-    assert_frame_equal(df_samples, df_pca[df_samples.columns.tolist()])
-    assert isinstance(evr, np.ndarray)
-    assert evr.shape == (n_components,)
-
-    df_pca2, evr2 = af1.pca(
-        region=region,
-        n_snps=100,
-        sample_sets=sample_sets,
-        sample_query=sample_query,
-        site_mask=site_mask,
-        n_components=n_components,
-    )
-    assert_frame_equal(df_pca, df_pca2)
-    assert_array_equal(evr, evr2)
-
-
-# TODO: this function is a verbatim duplicate, from test_ag3.py
-def _compare_series_like(actual, expect):
-    # compare pandas series-like objects for equality or floating point
-    # similarity, handling missing values appropriately
-
-    # handle object arrays, these don't get nans compared properly
-    t = actual.dtype
-    if t == object:
-        expect = expect.fillna("NA")
-        actual = actual.fillna("NA")
-
-    if t.kind == "f":
-        assert_allclose(actual.values, expect.values)
-    else:
-        assert_array_equal(actual.values, expect.values)
-
-
-def test_h12_gwss():
-    af1 = setup_af1(cohorts_analysis="20230823")
-    sample_query = "country == 'Ghana'"
-    contig = "3RL"
-    analysis = "funestus"
-    sample_sets = "1.0"
-    window_size = 1000
-
-    x, h12 = af1.h12_gwss(
-        contig=contig,
-        analysis=analysis,
-        sample_query=sample_query,
-        sample_sets=sample_sets,
-        window_size=window_size,
-        cohort_size=20,
-    )
-
-    # check dataset
-    assert isinstance(x, np.ndarray)
-    assert isinstance(h12, np.ndarray)
-
-    # check dimensions
-    assert len(x) == 15845
-    assert len(x) == len(h12)
-
-    # check some values
-    assert_allclose(x[0], 185756.747)
-    assert_allclose(h12[11353], 0.0525)
-
-
-def test_h1x_gwss():
-    af1 = setup_af1(cohorts_analysis="20230823")
-    cohort1_query = "cohort_admin2_year == 'GH-NP_Kumbungu_fune_2017'"
-    cohort2_query = "cohort_admin2_year == 'GH-NP_Zabzugu_fune_2017'"
-    contig = "2RL"
-    window_size = 2000
-
-    x, h1x = af1.h1x_gwss(
-        contig=contig,
-        cohort1_query=cohort1_query,
-        cohort2_query=cohort2_query,
-        window_size=window_size,
-        cohort_size=None,
-        min_cohort_size=None,
-        max_cohort_size=None,
-    )
-
-    # check data
-    assert isinstance(x, np.ndarray)
-    assert isinstance(h1x, np.ndarray)
-
-    # check dimensions
-    assert x.ndim == h1x.ndim == 1
-    assert x.shape == h1x.shape
-
-    # check some values
-    assert_allclose(x[0], 87606.705, rtol=1e-5), x[0]
-    assert_allclose(h1x[0], 0.008621, atol=1e-5), h1x[0]
-    assert np.all(h1x <= 1)
-    assert np.all(h1x >= 0)
-
-
-def test_fst_gwss():
-    af1 = setup_af1(cohorts_analysis="20230823")
-    cohort1_query = "cohort_admin2_year == 'GH-NP_Kumbungu_fune_2017'"
-    cohort2_query = "cohort_admin2_year == 'GH-NP_Zabzugu_fune_2017'"
-    contig = "2RL"
-    window_size = 10_000
-
-    x, fst = af1.fst_gwss(
-        contig=contig,
-        cohort1_query=cohort1_query,
-        cohort2_query=cohort2_query,
-        window_size=window_size,
-        cohort_size=None,
-        min_cohort_size=None,
-        max_cohort_size=None,
-    )
-
-    # check data
-    assert isinstance(x, np.ndarray)
-    assert isinstance(fst, np.ndarray)
-
-    # check dimensions
-    assert x.ndim == fst.ndim == 1
-    assert x.shape == fst.shape
-
-    # check some values
-    assert_allclose(x[0], 87935.3098, rtol=1e-5), x[0]
-    assert_allclose(fst[0], -0.105572, rtol=1e-5), fst[0]
-    assert np.all(fst <= 1), np.max(fst)
-    assert np.all(np.logical_and(fst >= -0.5, fst <= 1)), (np.min(fst), np.max(fst))
-
-
-def test_g123_gwss():
-    af1 = setup_af1(cohorts_analysis="20230823")
-    sample_query = "country == 'Ghana'"
-    contig = "3RL"
-    site_mask = "funestus"
-    sample_sets = "1.0"
-    window_size = 10_000
-
-    x, g123 = af1.g123_gwss(
-        contig=contig,
-        site_mask=site_mask,
-        sites=site_mask,
-        sample_query=sample_query,
-        sample_sets=sample_sets,
-        window_size=window_size,
-        min_cohort_size=20,
-        max_cohort_size=30,
-    )
-
-    # check dataset
-    assert isinstance(x, np.ndarray)
-    assert isinstance(g123, np.ndarray)
-
-    # check dimensions
-    assert len(x) == 1584
-    assert len(x) == len(g123)
-
-    # check some values
-    assert_allclose(x[0], 253398.2095)
-    assert_allclose(g123[0], 0.04)
-=======
-        assert region == Region("2RL", 24630355, 24633221)
->>>>>>> 6aef71a8
+        assert region == Region("2RL", 24630355, 24633221)